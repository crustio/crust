#![cfg_attr(not(feature = "std"), no_std)]
#![feature(option_result_contains)]

use codec::{Decode, Encode};
use frame_support::{
    decl_event, decl_module, decl_storage, decl_error, dispatch::DispatchResult, ensure,
<<<<<<< HEAD
    weights::SimpleDispatchInfo,
    traits::{Randomness, Currency, ReservableCurrency}
=======
    traits::Randomness
>>>>>>> c6415301
};
use sp_std::{prelude::*, convert::TryInto, collections::btree_map::BTreeMap};
use system::ensure_signed;
use sp_runtime::{traits::StaticLookup};

#[cfg(feature = "std")]
use serde::{Deserialize, Serialize};

// Crust runtime modules
use primitives::{
    AddressInfo, MerkleRoot, BlockNumber,
    constants::tee::REPORT_SLOT
};

#[cfg(test)]
mod mock;

#[cfg(test)]
mod tests;

#[derive(Debug, PartialEq, Eq, Clone, Encode, Decode, Default)]
#[cfg_attr(feature = "std", derive(Serialize, Deserialize))]
pub struct StorageOrder<AccountId> {
    pub file_identifier: MerkleRoot,
    pub file_size: u64,
    pub created_on: BlockNumber,
    pub completed_on: BlockNumber,
    pub expired_on: BlockNumber,
    pub provider: AccountId,
    pub client: AccountId,
    pub order_status: OrderStatus
}

#[derive(Debug, Clone, PartialEq, Eq, Encode, Decode)]
#[cfg_attr(feature = "std", derive(Serialize, Deserialize))]
pub enum OrderStatus {
    Success,
    Failed,
    Pending
}

impl Default for OrderStatus {
    fn default() -> Self {
        OrderStatus::Pending
    }
}

/// Preference of what happens regarding validation.
#[derive(Debug, PartialEq, Eq, Clone, Encode, Decode, Default)]
#[cfg_attr(feature = "std", derive(Serialize, Deserialize))]
pub struct Provision<Hash> {
    /// Provider's address
    pub address_info: AddressInfo,

    /// Mapping from `file_id` to `order_id`, this mapping only add when user place the order
    pub file_map: BTreeMap<MerkleRoot, Hash>,
}

pub type BalanceOf<T> =
    <<T as Trait>::Currency as Currency<<T as system::Trait>::AccountId>>::Balance;

/// An event handler for paying market order
pub trait Payment<AccountId, Hash, Balance> {
    // Pay the storage order, return an UNIQUE `transaction id`🙏🏻
    fn pay_sorder(client: &AccountId, provider: &AccountId, value: Balance) -> Hash;

    // Start delayed pay
    fn start_delayed_pay(sorder_id: &Hash);
}

impl<T: Trait> Payment<<T as system::Trait>::AccountId,
    <T as system::Trait>::Hash, BalanceOf<T>> for Module<T>
{
    fn pay_sorder(client: &<T as system::Trait>::AccountId,
                  provider: &<T as system::Trait>::AccountId,
                  _: BalanceOf<T>) -> T::Hash {
        let bn = <system::Module<T>>::block_number();
        let bh: T::Hash = <system::Module<T>>::block_hash(bn);
        let seed = [
            &bh.as_ref()[..],
            &client.encode()[..],
            &provider.encode()[..],
        ].concat();

        // it can cover most cases, for the "real" random
        T::Randomness::random(seed.as_slice())
    }

    fn start_delayed_pay(_: &T::Hash) { }
}

/// A trait for checking order's legality
/// This wanyi is an outer inspector to judge if s/r order can be accepted 😵
pub trait OrderInspector<AccountId> {
    // check if the provider can take storage order
    fn check_works(provider: &AccountId, file_size: u64) -> bool;
}

/// Means for interacting with a specialized version of the `market` trait.
///
/// This is needed because `Tee`
/// 1. updates the `Providers` of the `market::Trait`
/// 2. use `Providers` to judge work report
// TODO: restrict this with market trait
pub trait MarketInterface<AccountId, Hash> {
    /// Provision{files} will be used for tee module.
    fn providers(account_id: &AccountId) -> Option<Provision<Hash>>;
    /// Get storage order
    fn maybe_get_sorder(order_id: &Hash) -> Option<StorageOrder<AccountId>>;
    /// (Maybe) set storage order's status
    fn maybe_set_sorder(order_id: &Hash, so: &StorageOrder<AccountId>);
    /// Vec{order_id} will be used for payment module.
    fn clients(account_id: &AccountId) -> Option<Vec<Hash>>;
}


impl<AId, Hash> MarketInterface<AId, Hash> for () {
    fn providers(_: &AId) -> Option<Provision<Hash>> {
        None
    }

    fn maybe_get_sorder(_: &Hash) -> Option<StorageOrder<AId>> {
        None
    }

    fn maybe_set_sorder(_: &Hash, _: &StorageOrder<AId>) {

    }

    fn clients(_: &AId) -> Option<Vec<Hash>> {
        None
    }
}

impl<T: Trait> MarketInterface<<T as system::Trait>::AccountId,
    <T as system::Trait>::Hash> for Module<T>
{
    fn providers(account_id: &<T as system::Trait>::AccountId)
        -> Option<Provision<<T as system::Trait>::Hash>> {
        Self::providers(account_id)
    }

    fn maybe_get_sorder(order_id: &<T as system::Trait>::Hash)
        -> Option<StorageOrder<<T as system::Trait>::AccountId>> {
        Self::storage_orders(order_id)
    }

    fn maybe_set_sorder(order_id: &<T as system::Trait>::Hash,
                        so: &StorageOrder<<T as system::Trait>::AccountId>) {
        Self::maybe_set_sorder(order_id, so);
        T::Payment::start_delayed_pay(order_id);
    }

    fn clients(account_id: &<T as system::Trait>::AccountId)
        -> Option<Vec<<T as system::Trait>::Hash>> {
        Self::clients(account_id)
    }
    
}

/// The module's configuration trait.
pub trait Trait: system::Trait {
    /// The payment balance.
    type Currency: ReservableCurrency<Self::AccountId>;

    /// The overarching event type.
    type Event: From<Event<Self>> + Into<<Self as system::Trait>::Event>;

    /// Something that provides randomness in the runtime.
    type Randomness: Randomness<Self::Hash>;

    /// Connector with balance module
    type Payment: Payment<Self::AccountId, Self::Hash, BalanceOf<Self>>;

    /// Connector with tee module
    type OrderInspector: OrderInspector<Self::AccountId>;
}

// This module's storage items.
decl_storage! {
    trait Store for Module<T: Trait> as Market {
        /// A mapping from storage provider to order id
        pub Providers get(fn providers):
        map hasher(twox_64_concat) T::AccountId => Option<Provision<T::Hash>>;

        /// A mapping from clients to order id
        pub Clients get(fn clients):
        map hasher(twox_64_concat) T::AccountId => Option<Vec<T::Hash>>;

        /// Order details iterated by order id
        pub StorageOrders get(fn storage_orders):
        map hasher(twox_64_concat) T::Hash => Option<StorageOrder<T::AccountId>>;
    }
}

decl_error! {
    /// Error for the market module.
    pub enum Error for Module<T: Trait> {
        /// Duplicate order id.
        DuplicateOrderId,
        /// No workload
        NoWorkload,
        /// Not provider
        NotProvider,
        /// File duration is too short
        DurationTooShort,
        /// Don't have enough currency
        InsufficientCurrecy
    }
}

decl_module! {
    pub struct Module<T: Trait> for enum Call where origin: T::Origin {
        type Error = Error<T>;

        // Initializing events
        // this is needed only if you are using events in your module
        fn deposit_event() = default;

        /// Register to be a provider, you should provide your storage layer's address info
<<<<<<< HEAD
        #[weight = SimpleDispatchInfo::default()]
        pub fn register(origin, address_info: AddressInfo) -> DispatchResult {
=======
        #[weight = 1_000_000]
        fn register(origin, address_info: AddressInfo) -> DispatchResult {
>>>>>>> c6415301
            let who = ensure_signed(origin)?;

            // 1. Make sure you have works
            ensure!(T::OrderInspector::check_works(&who, 0), Error::<T>::NoWorkload);

            // 2. Insert provision
            <Providers<T>>::insert(who.clone(), Provision {
                address_info,
                file_map: BTreeMap::new()
            });

            // 3. Emit success
            Self::deposit_event(RawEvent::RegisterSuccess(who));

            Ok(())
        }

        /// Place a storage order, make sure
<<<<<<< HEAD
        #[weight = SimpleDispatchInfo::default()]
        pub fn place_storage_order(
=======
        #[weight = 1_000_000]
        fn place_storage_order(
>>>>>>> c6415301
            origin,
            provider: <T::Lookup as StaticLookup>::Source,
            #[compact] value: BalanceOf<T>,
            file_identifier: MerkleRoot,
            file_size: u64,
            duration: u32
        ) -> DispatchResult
            {
                let who = ensure_signed(origin)?;
                let provider = T::Lookup::lookup(provider)?;

                // 1. Expired should be greater than created
                ensure!(duration > REPORT_SLOT.try_into().unwrap(), Error::<T>::DurationTooShort);

                // 2. Check if provider is registered
                ensure!(<Providers<T>>::contains_key(&provider), Error::<T>::NotProvider);

                // 3. Check provider has capacity to store file
                ensure!(T::OrderInspector::check_works(&provider, file_size), Error::<T>::NoWorkload);

                // 4. Check client has enough currency to pay
                ensure!(T::Currency::can_reserve(&who, value.clone()), Error::<T>::InsufficientCurrecy);

                // 4. Construct storage order
                let created_on = TryInto::<u32>::try_into(<system::Module<T>>::block_number()).ok().unwrap();
                let storage_order = StorageOrder::<T::AccountId> {
                    file_identifier,
                    file_size,
                    created_on,
                    completed_on: created_on,
                    expired_on: created_on + duration, // this will changed, when `order_status` become `Success`
                    provider: provider.clone(),
                    client: who.clone(),
                    order_status: OrderStatus::Pending
                };

                // 5. Pay the order and (maybe) add storage order
                if Self::maybe_insert_sorder(&who, &provider, value, &storage_order) {
                    // a. emit storage order event
                    Self::deposit_event(RawEvent::StorageOrderSuccess(who, storage_order));
                } else {
                    // b. emit error
                    Err(Error::<T>::DuplicateOrderId)?
                }

                Ok(())
            }
    }
}

impl<T: Trait> Module<T> {
    // MUTABLE PUBLIC
    pub fn maybe_set_sorder(order_id: &T::Hash, so: &StorageOrder<T::AccountId>) {
        if !Self::storage_orders(order_id).contains(so) {
            <StorageOrders<T>>::insert(order_id, so);
        }
    }

    // MUTABLE PRIVATE
    // sorder is equal to storage order
    fn maybe_insert_sorder(client: &T::AccountId,
                           provider: &T::AccountId,
                           value: BalanceOf<T>,
                           so: &StorageOrder<T::AccountId>) -> bool {
        let order_id = T::Payment::pay_sorder(&client, &provider, value);

        // This should be false, cause we don't allow duplicated `order_id`
        if <StorageOrders<T>>::contains_key(&order_id) {
            false
        } else {
            // 1. Add new storage order
            <StorageOrders<T>>::insert(order_id, so);

            // 2. Add `order_id` to client orders
            <Clients<T>>::mutate(client, |maybe_client_orders| {
                if let Some(mut client_order) = maybe_client_orders.clone() {
                    client_order.push(order_id.clone());
                    *maybe_client_orders = Some(client_order)
                } else {
                    *maybe_client_orders = Some(vec![order_id.clone()])
                }
            });

            // 3. Add `file_identifier` -> `order_id` to provider's file_map
            <Providers<T>>::mutate(provider, |maybe_provision| {
                // `provision` cannot be None
                if let Some(mut provision) = maybe_provision.clone() {
                    provision.file_map.insert(so.file_identifier.clone(), order_id.clone());
                    *maybe_provision = Some(provision)
                }
            });
            true
        }
    }
}

decl_event!(
    pub enum Event<T>
    where
        AccountId = <T as system::Trait>::AccountId,
    {
        StorageOrderSuccess(AccountId, StorageOrder<AccountId>),
        RegisterSuccess(AccountId),
    }
);<|MERGE_RESOLUTION|>--- conflicted
+++ resolved
@@ -4,12 +4,7 @@
 use codec::{Decode, Encode};
 use frame_support::{
     decl_event, decl_module, decl_storage, decl_error, dispatch::DispatchResult, ensure,
-<<<<<<< HEAD
-    weights::SimpleDispatchInfo,
     traits::{Randomness, Currency, ReservableCurrency}
-=======
-    traits::Randomness
->>>>>>> c6415301
 };
 use sp_std::{prelude::*, convert::TryInto, collections::btree_map::BTreeMap};
 use system::ensure_signed;
@@ -230,13 +225,8 @@
         fn deposit_event() = default;
 
         /// Register to be a provider, you should provide your storage layer's address info
-<<<<<<< HEAD
-        #[weight = SimpleDispatchInfo::default()]
+        #[weight = 1_000_000]
         pub fn register(origin, address_info: AddressInfo) -> DispatchResult {
-=======
-        #[weight = 1_000_000]
-        fn register(origin, address_info: AddressInfo) -> DispatchResult {
->>>>>>> c6415301
             let who = ensure_signed(origin)?;
 
             // 1. Make sure you have works
@@ -255,13 +245,8 @@
         }
 
         /// Place a storage order, make sure
-<<<<<<< HEAD
-        #[weight = SimpleDispatchInfo::default()]
+        #[weight = 1_000_000]
         pub fn place_storage_order(
-=======
-        #[weight = 1_000_000]
-        fn place_storage_order(
->>>>>>> c6415301
             origin,
             provider: <T::Lookup as StaticLookup>::Source,
             #[compact] value: BalanceOf<T>,
