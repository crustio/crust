#![feature(vec_remove_item)]
#![recursion_limit = "128"]
#![cfg_attr(not(feature = "std"), no_std)]

#[cfg(test)]
mod mock;

#[cfg(any(feature = "runtime-benchmarks", test))]
pub mod benchmarking;

mod slashing;
#[cfg(test)]
mod tests;

use codec::{Decode, Encode, HasCompact};
use frame_support::{
    decl_module, decl_event, decl_storage, ensure, decl_error,
    storage::IterableStorageMap,
    weights::{Weight, constants::{WEIGHT_PER_MICROS, WEIGHT_PER_NANOS}},
    traits::{
        Currency, LockIdentifier, LockableCurrency, WithdrawReasons, OnUnbalanced, Imbalance, Get,
        UnixTime, EnsureOrigin
    },
    dispatch::DispatchResult
};
use pallet_session::historical;
use sp_runtime::{
    Perbill, RuntimeDebug, SaturatedConversion,
    traits::{
        Convert, Zero, One, StaticLookup, Saturating, AtLeast32Bit,
        CheckedAdd
    },
};
use sp_staking::{
    SessionIndex,
    offence::{OnOffenceHandler, OffenceDetails, Offence, ReportOffence, OffenceError},
};

use sp_std::{convert::TryInto, prelude::*, collections::btree_map::BTreeMap};

use frame_system::{ensure_root, ensure_signed};
#[cfg(feature = "std")]
use sp_runtime::{Deserialize, Serialize};

// Crust runtime modules
use swork;
use primitives::{
    constants::{currency::*, time::*},
    traits::TransferrableCurrency, Moment
};

const DEFAULT_MINIMUM_VALIDATOR_COUNT: u32 = 4;
const MAX_UNLOCKING_CHUNKS: usize = 32;
const MAX_GUARANTEE: usize = 16;
const STAKING_ID: LockIdentifier = *b"staking ";

pub(crate) const LOG_TARGET: &'static str = "staking";

#[macro_export]
macro_rules! log {
    ($level:tt, $patter:expr $(, $values:expr)* $(,)?) => {
        frame_support::debug::$level!(
            target: crate::LOG_TARGET,
            $patter $(, $values)*
        )
    };
}

/// Counter for the number of eras that have passed.
pub type EraIndex = u32;

/// Counter for the number of "reward" points earned by a given validator.
pub type RewardPoint = u32;

/// Reward points of an era. Used to split era total payout between validators.
///
/// This points will be used to reward validators and their respective guarantors.
#[derive(PartialEq, Encode, Decode, Default, RuntimeDebug)]
pub struct EraRewardPoints<AccountId: Ord> {
    /// Total number of points. Equals the sum of reward points for each validator.
    total: RewardPoint,
    /// The reward points earned by a given validator.
    individual: BTreeMap<AccountId, RewardPoint>,
}

/// Indicates the initial status of the staker.
#[derive(RuntimeDebug)]
#[cfg_attr(feature = "std", derive(Serialize, Deserialize))]
pub enum StakerStatus<AccountId, Balance: HasCompact> {
    /// Chilling.
    Idle,
    /// Declared desire in validating or already participating in it.
    Validator,
    /// Guaranteeing for a group of other stakers.
    Guarantor(Vec<(AccountId, Balance)>),
}

/// A destination account for payment.
#[derive(PartialEq, Eq, Copy, Clone, Encode, Decode, RuntimeDebug)]
pub enum RewardDestination {
    /// Pay into the stash account, increasing the amount at stake accordingly.
    Staked,
    /// Pay into the stash account, not increasing the amount at stake.
    Stash,
    /// Pay into the controller account.
    Controller,
}

impl Default for RewardDestination {
    fn default() -> Self {
        RewardDestination::Staked
    }
}

/// Preference of what happens regarding validation.
#[derive(PartialEq, Eq, Clone, Encode, Decode, RuntimeDebug)]
pub struct ValidatorPrefs {
    /// Reward that validator takes up-front; only the rest is split between themselves and
    /// guarantors.
    #[codec(compact)]
    pub fee: Perbill,
}

impl Default for ValidatorPrefs {
    fn default() -> Self {
        ValidatorPrefs {
            fee: Perbill::one(),
        }
    }
}

/// Information regarding the active era (era in used in session).
#[derive(Encode, Decode, RuntimeDebug)]
pub struct ActiveEraInfo {
    /// Index of era.
    pub index: EraIndex,
    /// Moment of start expressed as millisecond from `$UNIX_EPOCH`.
    ///
    /// Start can be none if start hasn't been set for the era yet,
    /// Start is set on the first on_finalize of the era to guarantee usage of `Time`.
    start: Option<u64>,
}

/// A record of the nominations made by a specific account.
#[derive(PartialEq, Eq, Clone, Encode, Decode, RuntimeDebug)]
pub struct Guarantee<AccountId, Balance: HasCompact> {
    /// The targets(validators), this vector's element is unique.
    pub targets: Vec<IndividualExposure<AccountId, Balance>>,
    /// The total votes of guarantee.
    #[codec(compact)]
    pub total: Balance,
    /// The era the nominations were submitted.
    pub submitted_in: EraIndex,
    /// Whether the nominations have been suppressed.
    pub suppressed: bool,
}

/// Just a Balance/BlockNumber tuple to encode when a chunk of funds will be unlocked.
#[derive(PartialEq, Eq, Clone, Encode, Decode, RuntimeDebug)]
pub struct UnlockChunk<Balance: HasCompact> {
    /// Amount of funds to be unlocked.
    #[codec(compact)]
    value: Balance,
    /// Era number at which point it'll be unlocked.
    #[codec(compact)]
    era: EraIndex,
}

/// The ledger of a (bonded) stash.
#[derive(PartialEq, Eq, Clone, Encode, Decode, RuntimeDebug)]
pub struct StakingLedger<AccountId, Balance: HasCompact> {
    /// The stash account whose balance is actually locked and at stake.
    pub stash: AccountId,
    /// The total amount of the stash's balance that we are currently accounting for.
    /// It's just `active` plus all the `unlocking` balances.
    #[codec(compact)]
    pub total: Balance,
    /// The total amount of the stash's balance that will be at stake in any forthcoming
    /// rounds.
    #[codec(compact)]
    pub active: Balance,
    /// Any balance that is becoming free, which may eventually be transferred out
    /// of the stash (assuming it doesn't get slashed first).
    pub unlocking: Vec<UnlockChunk<Balance>>,
    /// List of eras for which the stakers behind a validator and guarantor have claimed rewards.
    /// Only updated for validators.
    pub claimed_rewards: Vec<EraIndex>,
}

impl<AccountId, Balance: HasCompact + Copy + Saturating> StakingLedger<AccountId, Balance> {
    /// Remove entries from `unlocking` that are sufficiently old and reduce the
    /// total by the sum of their balances.
    fn consolidate_unlocked(self, current_era: EraIndex) -> Self {
        let mut total = self.total;
        let unlocking = self
            .unlocking
            .into_iter()
            .filter(|chunk| {
                if chunk.era > current_era {
                    true
                } else {
                    total = total.saturating_sub(chunk.value);
                    false
                }
            })
            .collect();
        Self {
            total,
            active: self.active,
            stash: self.stash,
            unlocking,
            claimed_rewards: self.claimed_rewards
        }
    }
}

impl<AccountId, Balance> StakingLedger<AccountId, Balance> where
    Balance: AtLeast32Bit + Saturating + Copy,
{
    /// Slash the validator for a given amount of balance. This can grow the value
    /// of the slash in the case that the validator has less than `minimum_balance`
    /// active funds. Returns the amount of funds actually slashed.
    ///
    /// Slashes from `active` funds first, and then `unlocking`, starting with the
    /// chunks that are closest to unlocking.
    fn slash(&mut self, mut value: Balance, minimum_balance: Balance) -> Balance {
        let pre_total = self.total;
        let total = &mut self.total;
        let active = &mut self.active;

        let slash_out_of =
            |total_remaining: &mut Balance, target: &mut Balance, value: &mut Balance| {
                let mut slash_from_target = (*value).min(*target);

                if !slash_from_target.is_zero() {
                    *target -= slash_from_target;

                    // don't leave a dust balance in the staking system.
                    if *target <= minimum_balance {
                        slash_from_target += *target;
                        *value += sp_std::mem::replace(target, Zero::zero());
                    }

                    *total_remaining = total_remaining.saturating_sub(slash_from_target);
                    *value -= slash_from_target;
                }
            };

        slash_out_of(total, active, &mut value);

        let i = self
            .unlocking
            .iter_mut()
            .map(|chunk| {
                slash_out_of(total, &mut chunk.value, &mut value);
                chunk.value
            })
            .take_while(|value| value.is_zero()) // take all fully-consumed chunks out.
            .count();

        // kill all drained chunks.
        let _ = self.unlocking.drain(..i);

        pre_total.saturating_sub(*total)
    }
}

/// The amount of exposure (to slashing) than an individual guarantor has.
#[derive(PartialEq, Eq, PartialOrd, Ord, Clone, Encode, Decode, RuntimeDebug)]
pub struct IndividualExposure<AccountId, Balance: HasCompact> {
    /// The stash account of the guarantor/validator in question.
    pub who: AccountId,
    /// Amount of funds exposed.
    #[codec(compact)]
    pub value: Balance,
}

/// A snapshot of the stake backing a single validator in the system.
#[derive(PartialEq, Eq, PartialOrd, Ord, Clone, Encode, Decode, Default, RuntimeDebug)]
pub struct Exposure<AccountId, Balance: HasCompact> {
    /// The total balance backing this validator.
    #[codec(compact)]
    pub total: Balance,
    /// The validator's own stash that is exposed.
    #[codec(compact)]
    pub own: Balance,
    /// The portions of guarantors stashes that are exposed.
    pub others: Vec<IndividualExposure<AccountId, Balance>>,
}

/// A pending slash record. The value of the slash has been computed but not applied yet,
/// rather deferred for several eras.
#[derive(Encode, Decode, Default, RuntimeDebug)]
pub struct UnappliedSlash<AccountId, Balance: HasCompact> {
    /// The stash ID of the offending validator.
    validator: AccountId,
    /// The validator's own slash.
    own: Balance,
    /// All other slashed stakers and amounts.
    others: Vec<(AccountId, Balance)>,
    /// Reporters of the offence; bounty payout recipients.
    reporters: Vec<AccountId>,
    /// The amount of payout.
    payout: Balance,
}

pub type BalanceOf<T> =
    <<T as Trait>::Currency as Currency<<T as frame_system::Trait>::AccountId>>::Balance;
type PositiveImbalanceOf<T> =
    <<T as Trait>::Currency as Currency<<T as frame_system::Trait>::AccountId>>::PositiveImbalance;
type NegativeImbalanceOf<T> =
    <<T as Trait>::Currency as Currency<<T as frame_system::Trait>::AccountId>>::NegativeImbalance;

/// Means for interacting with a specialized version of the `session` trait.
///
/// This is needed because `Staking` sets the `ValidatorIdOf` of the `pallet_session::Trait`
pub trait SessionInterface<AccountId>: frame_system::Trait {
    /// Disable a given validator by stash ID.
    ///
    /// Returns `true` if new era should be forced at the end of this session.
    /// This allows preventing a situation where there is too many validators
    /// disabled and block production stalls.
    fn disable_validator(validator: &AccountId) -> Result<bool, ()>;
    /// Get the validators from session.
    fn validators() -> Vec<AccountId>;
    /// Prune historical session tries up to but not including the given index.
    fn prune_historical_up_to(up_to: SessionIndex);
}

impl<T: Trait> SessionInterface<<T as frame_system::Trait>::AccountId> for T where
    T: pallet_session::Trait<ValidatorId = <T as frame_system::Trait>::AccountId>,
    T: pallet_session::historical::Trait<
        FullIdentification = Exposure<<T as frame_system::Trait>::AccountId, BalanceOf<T>>,
        FullIdentificationOf = ExposureOf<T>,
    >,
    T::SessionHandler: pallet_session::SessionHandler<<T as frame_system::Trait>::AccountId>,
    T::SessionManager: pallet_session::SessionManager<<T as frame_system::Trait>::AccountId>,
    T::ValidatorIdOf:
    Convert<<T as frame_system::Trait>::AccountId, Option<<T as frame_system::Trait>::AccountId>>,
{
    fn disable_validator(validator: &<T as frame_system::Trait>::AccountId) -> Result<bool, ()> {
        <pallet_session::Module<T>>::disable(validator)
    }

    fn validators() -> Vec<<T as frame_system::Trait>::AccountId> {
        <pallet_session::Module<T>>::validators()
    }

    fn prune_historical_up_to(up_to: SessionIndex) {
        <pallet_session::historical::Module<T>>::prune_up_to(up_to);
    }
}

pub trait SworkInterface: frame_system::Trait {
    fn update_identities();
}

impl<T: Trait> SworkInterface for T where T: swork::Trait {
    fn update_identities() {
        <swork::Module<T>>::update_identities();
    }
}

pub trait Trait: frame_system::Trait {
    /// The staking balance.
    type Currency: TransferrableCurrency<Self::AccountId, Moment = Self::BlockNumber>;

    /// Time used for computing era duration.
    ///
    /// It is guaranteed to start being called from the first `on_finalize`. Thus value at genesis
    /// is not used.
    type UnixTime: UnixTime;

    /// Convert a balance into a number used for election calculation.
    /// This must fit into a `u64` but is allowed to be sensibly lossy.
    /// TODO: [Substrate]substrate#1377
    /// The backward convert should be removed as the new Phragmen API returns ratio.
    /// The post-processing needs it but will be moved to off-chain. TODO: #2908
    type CurrencyToVote: Convert<BalanceOf<Self>, u64> + Convert<u128, BalanceOf<Self>>;

    /// Tokens have been minted and are unused for validator-reward.
    type RewardRemainder: OnUnbalanced<NegativeImbalanceOf<Self>>;

    /// The overarching event type.
    type Event: From<Event<Self>> + Into<<Self as frame_system::Trait>::Event>;

    /// Handler for the unbalanced reduction when slashing a staker.
    type Slash: OnUnbalanced<NegativeImbalanceOf<Self>>;

    /// Handler for the unbalanced increment when rewarding a staker.
    type Reward: OnUnbalanced<PositiveImbalanceOf<Self>>;

    /// Number of sessions per era.
    type SessionsPerEra: Get<SessionIndex>;

    /// Number of eras that staked funds must remain bonded for.
    type BondingDuration: Get<EraIndex>;

    /// The maximum number of guarantors rewarded for each validator.
    ///
    /// For each validator only the `$MaxGuarantorRewardedPerValidator` biggest stakers can claim
    /// their reward. This used to limit the i/o cost for the guarantor payout.
    type MaxGuarantorRewardedPerValidator: Get<u32>;

    /// Number of eras that slashes are deferred by, after computation. This
    /// should be less than the bonding duration. Set to 0 if slashes should be
    /// applied immediately, without opportunity for intervention.
    type SlashDeferDuration: Get<EraIndex>;

    /// The origin which can cancel a deferred slash. Root can always do this.
    type SlashCancelOrigin: EnsureOrigin<Self::Origin>;

    /// Interface for interacting with a session module.
    type SessionInterface: self::SessionInterface<Self::AccountId>;

    /// Interface for interacting with a swork module
    type SworkInterface: self::SworkInterface;

    /// Storage power ratio for crust network phase 1
    type SPowerRatio: Get<u128>;
}

/// Mode of era-forcing.
#[derive(Copy, Clone, PartialEq, Eq, Encode, Decode, RuntimeDebug)]
#[cfg_attr(feature = "std", derive(Serialize, Deserialize))]
pub enum Forcing {
    /// Not forcing anything - just let whatever happen.
    NotForcing,
    /// Force a new era, then reset to `NotForcing` as soon as it is done.
    ForceNew,
    /// Avoid a new era indefinitely.
    ForceNone,
    /// Force a new era at the end of all sessions indefinitely.
    ForceAlways,
}

impl Default for Forcing {
    fn default() -> Self {
        Forcing::NotForcing
    }
}

// A value placed in storage that represents the current version of the Staking storage. This value
// is used by the `on_runtime_upgrade` logic to determine whether we run storage migration logic.
// This should match directly with the semantic versions of the Rust crate.
#[derive(Encode, Decode, Clone, Copy, PartialEq, Eq, RuntimeDebug)]
enum Releases {
    V1,
    V2,
}

impl Default for Releases {
    fn default() -> Self {
        Releases::V2
    }
}

decl_storage! {
    trait Store for Module<T: Trait> as Staking {
        /// Number of eras to keep in history.
        ///
        /// Information is kept for eras in `[current_era - history_depth; current_era]`.
        HistoryDepth get(fn history_depth) config(): u32 = 84;

        /// Map from all locked "stash" accounts to the controller account.
        pub Bonded get(fn bonded): map hasher(twox_64_concat) T::AccountId => Option<T::AccountId>;

        /// Map from all (unlocked) "controller" accounts to the info regarding the staking.
        pub Ledger get(fn ledger):
            map hasher(blake2_128_concat) T::AccountId
            => Option<StakingLedger<T::AccountId, BalanceOf<T>>>;

        /// Where the reward payment should be made. Keyed by stash.
        pub Payee get(fn payee): map hasher(twox_64_concat) T::AccountId => RewardDestination;

        /// The map from (wannabe) validator stash key to the preferences of that validator.
        pub Validators get(fn validators):
            map hasher(twox_64_concat) T::AccountId => ValidatorPrefs;

        /// The map from guarantor stash key to the set of stash keys of all validators to guarantee.
        Guarantors get(fn guarantors):
            map hasher(twox_64_concat) T::AccountId => Option<Guarantee<T::AccountId, BalanceOf<T>>>;

        /// The stake limit, determined all the staking operations
        /// This is keyed by the stash account.
        pub StakeLimit get(fn stake_limit):
            map hasher(twox_64_concat) T::AccountId => Option<BalanceOf<T>>;

        /// Exposure of validator at era.
        ///
        /// This is keyed first by the era index to allow bulk deletion and then the stash account.
        ///
        /// Is it removed after `HISTORY_DEPTH` eras.
        /// If stakers hasn't been set or has been removed then empty exposure is returned.
        pub ErasStakers get(fn eras_stakers):
            double_map hasher(twox_64_concat) EraIndex, hasher(twox_64_concat) T::AccountId
            => Exposure<T::AccountId, BalanceOf<T>>;

        /// Clipped Exposure of validator at era.
        ///
        /// This is similar to [`ErasStakers`] but number of guarantors exposed is reduced to the
        /// `T::MaxGuarantorRewardedPerValidator` biggest stakers.
        /// (Note: the field `total` and `own` of the exposure remains unchanged).
        /// This is used to limit the i/o cost for the guarantor payout.
        ///
        /// This is keyed fist by the era index to allow bulk deletion and then the stash account.
        ///
        /// Is it removed after `HISTORY_DEPTH` eras.
        /// If stakers hasn't been set or has been removed then empty exposure is returned.
        pub ErasStakersClipped get(fn eras_stakers_clipped):
        double_map hasher(twox_64_concat) EraIndex, hasher(twox_64_concat) T::AccountId
        => Exposure<T::AccountId, BalanceOf<T>>;
            
        /// Similar to `ErasStakers`, this holds the preferences of validators.
        ///
        /// This is keyed first by the era index to allow bulk deletion and then the stash account.
        ///
        /// Is it removed after `HISTORY_DEPTH` eras.
        // If prefs hasn't been set or has been removed then 0 fee is returned.
        pub ErasValidatorPrefs get(fn eras_validator_prefs):
            double_map hasher(twox_64_concat) EraIndex, hasher(twox_64_concat) T::AccountId
            => ValidatorPrefs;
        
        /// Total staking payout at era.
        pub ErasStakingPayout get(fn eras_staking_payout):
            map hasher(twox_64_concat) EraIndex => Option<BalanceOf<T>>;

        /// Authoring payout of validator at era.
        pub ErasAuthoringPayout get(fn eras_authoring_payout):
            double_map hasher(twox_64_concat) EraIndex, hasher(twox_64_concat) T::AccountId
            => Option<BalanceOf<T>>;

        /// The amount of balance actively at stake for each validator slot, currently.
        ///
        /// This is used to derive rewards and punishments.
        pub ErasTotalStakes get(fn eras_total_stakes):
            map hasher(twox_64_concat) EraIndex => BalanceOf<T>;

        /// The ideal number of staking participants.
        pub ValidatorCount get(fn validator_count) config(): u32;

        /// Minimum number of staking participants before emergency conditions are imposed.
        pub MinimumValidatorCount get(fn minimum_validator_count) config():
            u32 = DEFAULT_MINIMUM_VALIDATOR_COUNT;

        /// Any validators that may never be slashed or forcibly kicked. It's a Vec since they're
        /// easy to initialize and the performance hit is minimal (we expect no more than four
        /// invulnerables) and restricted to testnets.
        pub Invulnerables get(fn invulnerables) config(): Vec<T::AccountId>;

        /// The currently elected validator set keyed by stash account ID.
        pub CurrentElected get(fn current_elected): Vec<T::AccountId>;

        /// The current era index.
        pub CurrentEra get(fn current_era): Option<EraIndex>;

        /// The active era information, it holds index and start.
        ///
        /// The active era is the era currently rewarded.
        /// Validator set of this era must be equal to `SessionInterface::validators`.
        pub ActiveEra get(fn active_era): Option<ActiveEraInfo>;

        /// The session index at which the era start for the last `HISTORY_DEPTH` eras.
        pub ErasStartSessionIndex get(fn eras_start_session_index):
            map hasher(twox_64_concat) EraIndex => Option<SessionIndex>;

        /// Rewards for the last `HISTORY_DEPTH` eras.
        /// If reward hasn't been set or has been removed then 0 reward is returned.
        pub ErasRewardPoints get(fn eras_reward_points):
        map hasher(twox_64_concat) EraIndex => EraRewardPoints<T::AccountId>;

        /// True if the next session change will be a new era regardless of index.
        pub ForceEra get(fn force_era) config(): Forcing;

        /// The percentage of the slash that is distributed to reporters.
        ///
        /// The rest of the slashed value is handled by the `Slash`.
        pub SlashRewardFraction get(fn slash_reward_fraction) config(): Perbill;

        /// The amount of currency given to reporters of a slash event which was
        /// canceled by extraordinary circumstances (e.g. governance).
        pub CanceledSlashPayout get(fn canceled_payout) config(): BalanceOf<T>;

        /// All unapplied slashes that are queued for later.
        pub UnappliedSlashes:
            map hasher(twox_64_concat) EraIndex => Vec<UnappliedSlash<T::AccountId, BalanceOf<T>>>;

        /// A mapping from still-bonded eras to the first session index of that era.
        BondedEras: Vec<(EraIndex, SessionIndex)>;

        /// All slashing events on validators, mapped by era to the highest slash proportion
        /// and slash value of the era.
        ValidatorSlashInEra:
            double_map hasher(twox_64_concat) EraIndex, hasher(twox_64_concat) T::AccountId
            => Option<(Perbill, BalanceOf<T>)>;

        /// All slashing events on guarantors, mapped by era to the highest slash value of the era.
        GuarantorSlashInEra:
            double_map hasher(twox_64_concat) EraIndex, hasher(twox_64_concat) T::AccountId
            => Option<BalanceOf<T>>;

        /// Slashing spans for stash accounts.
        SlashingSpans: map hasher(twox_64_concat) T::AccountId => Option<slashing::SlashingSpans>;

        /// Records information about the maximum slash of a stash within a slashing span,
        /// as well as how much reward has been paid out.
        SpanSlash:
            map hasher(twox_64_concat) (T::AccountId, slashing::SpanIndex)
            => slashing::SpanRecord<BalanceOf<T>>;

        /// The earliest era for which we have a pending, unapplied slash.
        EarliestUnappliedSlash: Option<EraIndex>;

        /// True if network has been upgraded to this version.
		/// Storage version of the pallet.
		///
		/// This is set to v2 for new networks.
		StorageVersion build(|_: &GenesisConfig<T>| Releases::V2): Releases;
    }
    add_extra_genesis {
        config(stakers):
            Vec<(T::AccountId, T::AccountId, BalanceOf<T>, StakerStatus<T::AccountId, BalanceOf<T>>)>;
        build(|config: &GenesisConfig<T>| {
            let mut gensis_total_stakes: BalanceOf<T> = Zero::zero();
            for &(ref stash, ref controller, balance, ref status) in &config.stakers {
                assert!(
                    T::Currency::transfer_balance(&stash) >= balance,
                    "Stash does not have enough balance to bond."
                );
                let _ = <Module<T>>::bond(
                    T::Origin::from(Some(stash.clone()).into()),
                    T::Lookup::unlookup(controller.clone()),
                    balance,
                    RewardDestination::Staked,
                );

                gensis_total_stakes += balance;

                <Module<T>>::upsert_stake_limit(stash, balance+balance);
                let _ = match status {
                    StakerStatus::Validator => {
                        <Module<T>>::validate(
                            T::Origin::from(Some(controller.clone()).into()),
                            Default::default(),
                        )
                    },
                    StakerStatus::Guarantor(votes) => {
                        for (target, vote) in votes {
                            <Module<T>>::guarantee(
                                T::Origin::from(Some(controller.clone()).into()),
                                (T::Lookup::unlookup(target.clone()), vote.clone()),
                            ).ok();
                        }
                        Ok(())
                    }, _ => Ok(())
                };
            }
            <ErasTotalStakes<T>>::insert(0, gensis_total_stakes);
        });
    }
}

decl_event!(
    pub enum Event<T> where Balance = BalanceOf<T>, <T as frame_system::Trait>::AccountId {
        /// All validators have been rewarded by the first balance; the second is the remainder
        /// from the maximum amount of reward.
        Reward(AccountId, Balance),
        /// One validator (and its guarantors) has been slashed by the given amount.
        Slash(AccountId, Balance),
        /// An old slashing report from a prior era was discarded because it could
        /// not be processed.
        OldSlashingReportDiscarded(SessionIndex),
        /// Total reward at each era
        EraReward(EraIndex, Balance, Balance),
        /// An account has bonded this amount. [stash, amount]
        ///
        /// NOTE: This event is only emitted when funds are bonded via a dispatchable. Notably,
        /// it will not be emitted for staking rewards when they are added to stake.
        Bonded(AccountId, Balance),
        /// An account has unbonded this amount. [stash, amount]
        Unbonded(AccountId, Balance),
        /// An account has called `withdraw_unbonded` and removed unbonding chunks worth `Balance`
        /// from the unlocking queue. [stash, amount]
        Withdrawn(AccountId, Balance),
        // TODO: add stake limitation change event
    }
);

decl_error! {
    /// Error for the staking module.
    pub enum Error for Module<T: Trait> {
        /// Not a controller account.
        NotController,
        /// Not a stash account.
        NotStash,
        /// Stash is already bonded.
        AlreadyBonded,
        /// Controller is already paired.
        AlreadyPaired,
        /// Duplicate index.
        DuplicateIndex,
        /// Slash record index out of bounds.
        InvalidSlashIndex,
        /// Target is invalid.
        InvalidTarget,
        /// Can not bond with value less than minimum balance.
        InsufficientValue,
        /// Can not schedule more unlock chunks.
        NoMoreChunks,
        /// Can not bond with more than limit
        ExceedGuaranteeLimit,
        /// Attempting to target a stash that still has funds.
        FundedTarget,
        /// Invalid era to reward.
        InvalidEraToReward,
        /// Claimed reward twice.
        AlreadyClaimed,
    }
}

decl_module! {
    pub struct Module<T: Trait> for enum Call where origin: T::Origin {
        /// Number of sessions per era.
        const SessionsPerEra: SessionIndex = T::SessionsPerEra::get();

        /// Number of eras that staked funds must remain bonded for.
        const BondingDuration: EraIndex = T::BondingDuration::get();

<<<<<<< HEAD
        /// Number of eras that slashes are deferred by, after computation.
		///
		/// This should be less than the bonding duration.
		/// Set to 0 if slashes should be applied immediately, without opportunity for
		/// intervention.
		const SlashDeferDuration: EraIndex = T::SlashDeferDuration::get();
=======
        /// The maximum number of guarantors rewarded for each validator.
        ///
        /// For each validator only the `$MaxGuarantorRewardedPerValidator` biggest stakers can claim
        /// their reward. This used to limit the i/o cost for the guarantor payout.
        const MaxGuarantorRewardedPerValidator: u32 = T::MaxGuarantorRewardedPerValidator::get();

>>>>>>> 190c387b

        type Error = Error<T>;

        fn deposit_event() = default;

        fn on_runtime_upgrade() -> Weight {
            Self::do_upgrade();
            10_000
        }

        fn on_finalize() {
            // Set the start of the first era.
            if let Some(mut active_era) = Self::active_era() {
                if active_era.start.is_none() {
                    let now_as_millis_u64 = T::UnixTime::now().as_millis().saturated_into::<u64>();
                    active_era.start = Some(now_as_millis_u64);
                    // This write only ever happens once, we don't include it in the weight in general
                    ActiveEra::put(active_era);
                }
            }
            // `on_finalize` weight is tracked in `on_initialize`
        }

        /// Take the origin account as a stash and lock up `value` of its balance. `controller` will
        /// be the account that controls it.
        ///
        /// `value` must be more than the `minimum_balance` specified by `T::Currency`.
        ///
        /// The dispatch origin for this call must be _Signed_ by the stash account.
        ///
        /// Emits `Bonded`.
        ///
        /// # <weight>
        /// - Independent of the arguments. Moderate complexity.
        /// - O(1).
        /// - Three extra DB entries.
        ///
        /// NOTE: Two of the storage writes (`Self::bonded`, `Self::payee`) are _never_ cleaned
        /// unless the `origin` falls below _existential deposit_ and gets removed as dust.
        /// ------------------
        /// Base Weight: 67.87 µs
        /// DB Weight:
        /// - Read: Bonded, Ledger, [Origin Account], Current Era, Locks
        /// - Write: Bonded, Payee, [Origin Account], Ledger, Locks
        /// # </weight>
        #[weight = 67 * WEIGHT_PER_MICROS + T::DbWeight::get().reads_writes(4, 5)]
        fn bond(origin,
            controller: <T::Lookup as StaticLookup>::Source,
            #[compact] value: BalanceOf<T>,
            payee: RewardDestination
        ) {
            let stash = ensure_signed(origin)?;

            if <Bonded<T>>::contains_key(&stash) {
                Err(Error::<T>::AlreadyBonded)?
            }

            let controller = T::Lookup::lookup(controller)?;

            if <Ledger<T>>::contains_key(&controller) {
                Err(Error::<T>::AlreadyPaired)?
            }

            // reject a bond which is considered to be _dust_.
            if value < T::Currency::minimum_balance() {
                Err(Error::<T>::InsufficientValue)?
            }

            // You're auto-bonded forever, here. We might improve this by only bonding when
            // you actually validate/guarantee and remove once you unbond __everything__.
            <Bonded<T>>::insert(&stash, &controller);
            <Payee<T>>::insert(&stash, payee);

            let current_era = CurrentEra::get().unwrap_or(0);
            let history_depth = Self::history_depth();
            let last_reward_era = current_era.saturating_sub(history_depth);

            let stash_balance = T::Currency::transfer_balance(&stash);
            let value = value.min(stash_balance);
            Self::deposit_event(RawEvent::Bonded(stash.clone(), value));
            let item = StakingLedger {
                stash,
                total: value,
                active: value,
                unlocking: vec![],
                claimed_rewards: (last_reward_era..current_era).collect(),
            };
            Self::update_ledger(&controller, &item);
        }

        /// Add some extra amount that have appeared in the stash `free_balance` into the balance up
        /// for staking.
        ///
        /// Use this if there are additional funds in your stash account that you wish to bond.
        /// Unlike [`bond`] or [`unbond`] this function does not impose any limitation on the amount
        /// that can be added.
        ///
        /// The dispatch origin for this call must be _Signed_ by the stash, not the controller and
        /// it can be only called when [`EraElectionStatus`] is `Closed`.
        ///
        /// Emits `Bonded`.
        ///
        /// # <weight>
        /// - Independent of the arguments. Insignificant complexity.
        /// - O(1).
        /// - One DB entry.
        /// ------------
        /// Base Weight: 77 µs
        /// DB Weight:
        /// - Read: Bonded, Ledger, [Origin Account], Locks
        /// - Write: [Origin Account], Locks, Ledger
        /// # </weight>
        #[weight = 77 * WEIGHT_PER_MICROS + T::DbWeight::get().reads_writes(6, 3)]
        fn bond_extra(origin, #[compact] max_additional: BalanceOf<T>) {
            let stash = ensure_signed(origin)?;

            let controller = Self::bonded(&stash).ok_or(Error::<T>::NotStash)?;
            let mut ledger = Self::ledger(&controller).ok_or(Error::<T>::NotController)?;

            let mut extra = T::Currency::transfer_balance(&stash);

            if extra > Zero::zero() {
                extra = extra.min(max_additional);
                ledger.total += extra;
                ledger.active += extra;
                Self::deposit_event(RawEvent::Bonded(stash, extra));
                Self::update_ledger(&controller, &ledger);
            }
        }

        /// Schedule a portion of the stash to be unlocked ready for transfer out after the bond
        /// period ends. If this leaves an amount actively bonded less than
        /// T::Currency::minimum_balance(), then it is increased to the full amount.
        ///
        /// Once the unlock period is done, you can call `withdraw_unbonded` to actually move
        /// the funds out of management ready for transfer.
        ///
        /// No more than a limited number of unlocking chunks (see `MAX_UNLOCKING_CHUNKS`)
        /// can co-exists at the same time. In that case, [`Call::withdraw_unbonded`] need
        /// to be called first to remove some of the chunks (if possible).
        ///
        /// The dispatch origin for this call must be _Signed_ by the controller, not the stash.
        /// And, it can be only called when [`EraElectionStatus`] is `Closed`.
        ///
        /// Emits `Unbonded`.
        ///
        /// See also [`Call::withdraw_unbonded`].
        ///
        /// # <weight>
        /// - Independent of the arguments. Limited but potentially exploitable complexity.
        /// - Contains a limited number of reads.
        /// - Each call (requires the remainder of the bonded balance to be above `minimum_balance`)
        ///   will cause a new entry to be inserted into a vector (`Ledger.unlocking`) kept in storage.
        ///   The only way to clean the aforementioned storage item is also user-controlled via
        ///   `withdraw_unbonded`.
        /// - One DB entry.
        /// ----------
        /// Base Weight: 50.66 µs
        /// DB Weight:
        /// - Read: Ledger, Current Era, Locks, [Origin Account]
        /// - Write: [Origin Account], Locks, Ledger
        /// </weight>
        #[weight = 50 * WEIGHT_PER_MICROS + T::DbWeight::get().reads_writes(5, 3)]
        fn unbond(origin, #[compact] value: BalanceOf<T>) {
            let controller = ensure_signed(origin)?;
            let mut ledger = Self::ledger(&controller).ok_or(Error::<T>::NotController)?;
            ensure!(
                ledger.unlocking.len() < MAX_UNLOCKING_CHUNKS,
                Error::<T>::NoMoreChunks,
            );

            let mut value = value.min(ledger.active);

            if !value.is_zero() {
                ledger.active -= value;

                // Avoid there being a dust balance left in the staking system.
                if ledger.active < T::Currency::minimum_balance() {
                    value += ledger.active;
                    ledger.active = Zero::zero();
                }

                // Note: in case there is no current era it is fine to bond one era more.
                let era = Self::current_era().unwrap_or(0) + T::BondingDuration::get();
                ledger.unlocking.push(UnlockChunk { value, era });
                Self::update_ledger(&controller, &ledger);
                Self::deposit_event(RawEvent::Unbonded(ledger.stash, value));
            }
        }

        /// Remove any unlocked chunks from the `unlocking` queue from our management.
        ///
        /// This essentially frees up that balance to be used by the stash account to do
        /// whatever it wants.
        ///
        /// The dispatch origin for this call must be _Signed_ by the controller, not the stash.
        /// And, it can be only called when [`EraElectionStatus`] is `Closed`.
        ///
        /// Emits `Withdrawn`.
        ///
        /// See also [`Call::unbond`].
        ///
        /// # <weight>
        /// - Could be dependent on the `origin` argument and how much `unlocking` chunks exist.
        ///  It implies `consolidate_unlocked` which loops over `Ledger.unlocking`, which is
        ///  indirectly user-controlled. See [`unbond`] for more detail.
        /// - Contains a limited number of reads, yet the size of which could be large based on `ledger`.
        /// - Writes are limited to the `origin` account key.
        /// ---------------
        /// Complexity O(S) where S is the number of slashing spans to remove
        /// Base Weight:
        /// Update: 50.52 + .028 * S µs
        /// - Reads: EraElectionStatus, Ledger, Current Era, Locks, [Origin Account]
        /// - Writes: [Origin Account], Locks, Ledger
        /// Kill: 79.41 + 2.366 * S µs
        /// - Reads: EraElectionStatus, Ledger, Current Era, Bonded, [Origin Account], Locks
        /// - Writes: Bonded, Slashing Spans (if S > 0), Ledger, Payee, Validators, Guarantors, [Origin Account], Locks
        /// - Writes Each: SpanSlash * S
        /// NOTE: Weight annotation is the kill scenario, we refund otherwise.
        /// # </weight>
        #[weight = T::DbWeight::get().reads_writes(6, 6)
            .saturating_add(80 * WEIGHT_PER_MICROS)
        ]
        fn withdraw_unbonded(origin) {
            let controller = ensure_signed(origin)?;
            let mut ledger = Self::ledger(&controller).ok_or(Error::<T>::NotController)?;
            let (stash, old_total) = (ledger.stash.clone(), ledger.total);
            if let Some(current_era) = Self::current_era() {
                ledger = ledger.consolidate_unlocked(current_era)
            }

            if ledger.unlocking.is_empty() && ledger.active.is_zero() {
                // This account must have called `unbond()` with some value that caused the active
                // portion to fall below existential deposit + will have no more unlocking chunks
                // left. We can now safely remove all staking-related information.
                Self::kill_stash(&stash)?;
                // remove the lock.
                T::Currency::remove_lock(STAKING_ID, &stash);
            } else {
                // This was the consequence of a partial unbond. just update the ledger and move on.
                Self::update_ledger(&controller, &ledger);
            }

            // `old_total` should never be less than the new total because
            // `consolidate_unlocked` strictly subtracts balance.
            if ledger.total < old_total {
                // Already checked that this won't overflow by entry condition.
                let value = old_total - ledger.total;
                Self::deposit_event(RawEvent::Withdrawn(stash, value));
            }
        }

        /// Declare the desire to validate for the origin controller.
        ///
        /// Effects will be felt at the beginning of the next era.
        ///
        /// The dispatch origin for this call must be _Signed_ by the controller, not the stash.
        ///
        /// # <weight>
        /// - Independent of the arguments. Insignificant complexity.
        /// - Contains a limited number of reads.
        /// - Writes are limited to the `origin` account key.
        /// -----------
        /// Base Weight: 27.8 µs
        /// DB Weight:
        /// - Read: Ledger, StakeLimit
        /// - Write: Guarantors, Validators
        /// # </weight>
        #[weight = 27 * WEIGHT_PER_MICROS + T::DbWeight::get().reads_writes(4, 1)]
        fn validate(origin, prefs: ValidatorPrefs) {
            let controller = ensure_signed(origin)?;
            let ledger = Self::ledger(&controller).ok_or(Error::<T>::NotController)?;
            let v_stash = &ledger.stash;
            <Guarantors<T>>::remove(v_stash);
            <Validators<T>>::insert(v_stash, prefs);
        }

        /// Declare the desire to guarantee `targets` for the origin controller.
        ///
        /// The dispatch origin for this call must be _Signed_ by the controller, not the stash.
        ///
        /// # <weight>
        /// - The transaction's complexity is proportional to the size of `validators` (N),
        /// `guarantors`, `guarantee_rel`
        /// - Both the reads and writes follow a similar pattern.
        /// ---------
        /// Base Weight: 1260 µs (For 100 validators and for each contains 10 guarantors)
        /// DB Weight:
        /// - Reads: Guarantors, Ledger, Current Era
        /// - Writes: Guarantors
        /// # </weight>
        // TODO: reconsider this weight value for the V_G Graph
        #[weight = 1260 * WEIGHT_PER_MICROS + T::DbWeight::get().reads_writes(8, 4)]
        fn guarantee(origin, target: (<T::Lookup as StaticLookup>::Source, BalanceOf<T>)) {
            // 1. Get ledger
            let controller = ensure_signed(origin)?;
            let ledger = Self::ledger(&controller).ok_or(Error::<T>::NotController)?;
            let g_stash = &ledger.stash;
            let (target, votes) = target;

            // 2. Target should be legal
            let v_stash = T::Lookup::lookup(target)?;
            ensure!(<Validators<T>>::contains_key(&v_stash), Error::<T>::InvalidTarget);

            // 3. Votes value should greater than the dust
            ensure!(votes > T::Currency::minimum_balance(), Error::<T>::InsufficientValue);

            // 4. Upsert (increased) guarantee
            let guarantee = Self::increase_guarantee(&v_stash, g_stash, ledger.active.clone(), votes.clone());

            // 5. `None` means exceed the guarantee limit(`MAX_GUARANTEE`)
            ensure!(guarantee.is_some(), Error::<T>::ExceedGuaranteeLimit);
            let guarantee = guarantee.unwrap();

            <Validators<T>>::remove(g_stash);
            <Guarantors<T>>::insert(g_stash, guarantee);
        }

        /// Declare the desire to cut guarantee for the origin controller.
        ///
        /// Effects will be felt at the beginning of the next era.
        ///
        /// The dispatch origin for this call must be _Signed_ by the controller, not the stash.
        ///
        /// # <weight>
        /// - The transaction's complexity is proportional to the size of `validators` (N),
        /// `guarantors`, `guarantee_rel`
        /// - Both the reads and writes follow a similar pattern.
        /// ---------
        /// Base Weight: 1324 µs (For 100 validators and for each contains 10 guarantors)
        /// DB Weight:
        /// - Reads: Guarantors, Ledger, Current Era
        /// - Writes: Validators, Guarantors
        /// # </weight>
        #[weight = 1324 * WEIGHT_PER_MICROS + T::DbWeight::get().reads_writes(5, 4)]
        fn cut_guarantee(origin, target: (<T::Lookup as StaticLookup>::Source, BalanceOf<T>)) {
            // 1. Get ledger
            let controller = ensure_signed(origin)?;
            let ledger = Self::ledger(&controller).ok_or(Error::<T>::NotController)?;
            let g_stash = &ledger.stash;
            let (target, votes) = target;

            // 2. Target should be legal
            let v_stash = T::Lookup::lookup(target)?;

            // 3. Votes value should greater than the dust
            ensure!(votes > T::Currency::minimum_balance(), Error::<T>::InsufficientValue);

            // 4. Upsert (decreased) guarantee
            let guarantee = Self::decrease_guarantee(&v_stash, &g_stash, votes.clone());

            // 5. `None` means the target is invalid(cut a void)
            ensure!(guarantee.is_some(), Error::<T>::InvalidTarget);
            let guarantee = guarantee.unwrap();

            <Guarantors<T>>::insert(g_stash, guarantee);
        }

        /// Declare no desire to either validate or guarantee.
        ///
        /// Effects will be felt at the beginning of the next era.
        ///
        /// The dispatch origin for this call must be _Signed_ by the controller, not the stash.
        ///
        /// # <weight>
        /// - Independent of the arguments. Insignificant complexity.
        /// - Contains one read.
        /// - Writes are limited to the `origin` account key.
        /// --------
        /// Base Weight: 22.12 µs
        /// DB Weight:
        /// - Read: Ledger
        /// - Write: Validators, Guarantors
        /// # </weight>
        #[weight = 22 * WEIGHT_PER_MICROS + T::DbWeight::get().reads_writes(3, 1)]
        fn chill(origin) {
            let controller = ensure_signed(origin)?;
            let ledger = Self::ledger(&controller).ok_or(Error::<T>::NotController)?;
            Self::chill_stash(&ledger.stash);
        }

        /// (Re-)set the payment target for a controller.
        ///
        /// Effects will be felt at the beginning of the next era.
        ///
        /// The dispatch origin for this call must be _Signed_ by the controller, not the stash.
        ///
        /// # <weight>
        /// - Independent of the arguments. Insignificant complexity.
        /// - Contains a limited number of reads.
        /// - Writes are limited to the `origin` account key.
        /// ---------
        /// - Base Weight: 11.33 µs
        /// - DB Weight:
        ///     - Read: Ledger
        ///     - Write: Payee
        /// # </weight>
        #[weight = 11 * WEIGHT_PER_MICROS + T::DbWeight::get().reads_writes(1, 1)]
        fn set_payee(origin, payee: RewardDestination) {
            let controller = ensure_signed(origin)?;
            let ledger = Self::ledger(&controller).ok_or(Error::<T>::NotController)?;
            let stash = &ledger.stash;
            <Payee<T>>::insert(stash, payee);
        }

        /// (Re-)set the controller of a stash.
        ///
        /// Effects will be felt at the beginning of the next era.
        ///
        /// The dispatch origin for this call must be _Signed_ by the stash, not the controller.
        ///
        /// # <weight>
        /// - Independent of the arguments. Insignificant complexity.
        /// - Contains a limited number of reads.
        /// - Writes are limited to the `origin` account key.
        /// ----------
        /// Base Weight: 36.2 µs
        /// DB Weight:
        /// - Read: Bonded, Ledger New Controller, Ledger Old Controller
        /// - Write: Bonded, Ledger New Controller, Ledger Old Controller
        /// # </weight>
        #[weight = 36 * WEIGHT_PER_MICROS + T::DbWeight::get().reads_writes(3, 3)]
        fn set_controller(origin, controller: <T::Lookup as StaticLookup>::Source) {
            let stash = ensure_signed(origin)?;
            let old_controller = Self::bonded(&stash).ok_or(Error::<T>::NotStash)?;
            let controller = T::Lookup::lookup(controller)?;
            if <Ledger<T>>::contains_key(&controller) {
                Err(Error::<T>::AlreadyPaired)?
            }
            if controller != old_controller {
                <Bonded<T>>::insert(&stash, &controller);
                if let Some(l) = <Ledger<T>>::take(&old_controller) {
                    <Ledger<T>>::insert(&controller, l);
                }
            }
        }

        // ----- Root Calls ------

        /// Sets the ideal number of validators.
        ///
        /// The dispatch origin must be Root.
        ///
        /// # <weight>
        /// Base Weight: 1.717 µs
        /// Write: Validator Count
        /// # </weight>
        #[weight = 2 * WEIGHT_PER_MICROS + T::DbWeight::get().writes(1)]
        fn set_validator_count(origin, #[compact] new: u32) {
            ensure_root(origin)?;
            ValidatorCount::put(new);
        }

        /// Force there to be no new eras indefinitely.
        ///
        /// The dispatch origin must be Root.
        ///
        /// # <weight>
        /// - No arguments.
        /// - Base Weight: 1.857 µs
        /// - Write: ForceEra
        /// # </weight>
        #[weight = 2 * WEIGHT_PER_MICROS + T::DbWeight::get().writes(1)]
        fn force_no_eras(origin) {
            ensure_root(origin)?;
            ForceEra::put(Forcing::ForceNone);
        }

        /// Force there to be a new era at the end of the next session. After this, it will be
        /// reset to normal (non-forced) behaviour.
        ///
        /// The dispatch origin must be Root.
        ///
        /// # <weight>
        /// - No arguments.
        /// - Base Weight: 1.959 µs
        /// - Write ForceEra
        /// # </weight>
        #[weight = 2 * WEIGHT_PER_MICROS + T::DbWeight::get().writes(1)]
        fn force_new_era(origin) {
            ensure_root(origin)?;
            ForceEra::put(Forcing::ForceNew);
        }

        /// Set the validators who cannot be slashed (if any).
        ///
        /// The dispatch origin must be Root.
        ///
        /// # <weight>
        /// - O(V)
        /// - Base Weight: 2.208 + .006 * V µs
        /// - Write: Invulnerables
        /// # </weight>
        #[weight = T::DbWeight::get().writes(1)
            .saturating_add(2 * WEIGHT_PER_MICROS)
            .saturating_add((6 * WEIGHT_PER_NANOS).saturating_mul(validators.len() as Weight))
        ]
        fn set_invulnerables(origin, validators: Vec<T::AccountId>) {
            ensure_root(origin)?;
            <Invulnerables<T>>::put(validators);
        }

        /// Force a current staker to become completely unstaked, immediately.
        ///
        /// The dispatch origin must be Root.
        ///
        /// # <weight>
        /// O(S) where S is the number of slashing spans to be removed
        /// Base Weight: 53.07 µs
        /// Reads: Bonded, Account, Locks
        /// Writes: Bonded, Ledger, Payee, Validators, Guarantors, Account, Locks
        /// # </weight>
        #[weight = T::DbWeight::get().reads_writes(4, 7)
            .saturating_add(53 * WEIGHT_PER_MICROS)]
        fn force_unstake(origin, stash: T::AccountId) {
            ensure_root(origin)?;

            // remove the lock.
            T::Currency::remove_lock(STAKING_ID, &stash);
            // remove all staking-related information.
            Self::kill_stash(&stash)?;
        }

        /// Force there to be a new era at the end of sessions indefinitely.
        ///
        /// The dispatch origin must be Root.
        ///
        /// # <weight>
        /// - Base Weight: 2.05 µs
        /// - Write: ForceEra
        /// # </weight>
        #[weight = 2 * WEIGHT_PER_MICROS + T::DbWeight::get().writes(1)]
        fn force_new_era_always(origin) {
            ensure_root(origin)?;
            ForceEra::put(Forcing::ForceAlways);
        }

        /// Cancel enactment of a deferred slash.
        ///
        /// Can be called by the `T::SlashCancelOrigin`.
        ///
        /// Parameters: era and indices of the slashes for that era to kill.
        ///
        /// # <weight>
        /// Complexity: O(U + S)
        /// with U unapplied slashes weighted with U=1000
        /// and S is the number of slash indices to be canceled.
        /// - Base: 5870 + 34.61 * S µs
        /// - Read: Unapplied Slashes
        /// - Write: Unapplied Slashes
        /// # </weight>
        #[weight = T::DbWeight::get().reads_writes(1, 1)
            .saturating_add(5_870 * WEIGHT_PER_MICROS)
            .saturating_add((35 * WEIGHT_PER_MICROS).saturating_mul(slash_indices.len() as Weight))
        ]
        fn cancel_deferred_slash(origin, era: EraIndex, slash_indices: Vec<u32>) {
            T::SlashCancelOrigin::try_origin(origin)
                .map(|_| ())
                .or_else(ensure_root)?;

            let mut slash_indices = slash_indices;
            slash_indices.sort_unstable();
            let mut unapplied = <Self as Store>::UnappliedSlashes::get(&era);

            for (removed, index) in slash_indices.into_iter().enumerate() {
                let index = index as usize;

                // if `index` is not duplicate, `removed` must be <= index.
                ensure!(removed <= index, Error::<T>::DuplicateIndex);

                // all prior removals were from before this index, since the
                // list is sorted.
                let index = index - removed;
                ensure!(index < unapplied.len(), Error::<T>::InvalidSlashIndex);

                unapplied.remove(index);
            }

            <Self as Store>::UnappliedSlashes::insert(&era, &unapplied);
        }

        /// Remove all data structure concerning a staker/stash once its balance is zero.
        /// This is essentially equivalent to `withdraw_unbonded` except it can be called by anyone
        /// and the target `stash` must have no funds left.
        ///
        /// This can be called from any origin.
        ///
        /// - `stash`: The stash account to reap. Its balance must be zero.
        ///
        /// # <weight>
        /// Complexity: O(S) where S is the number of slashing spans on the account.
        /// Base Weight: 75.94 µs
        /// DB Weight:
        /// - Reads: Stash Account, Bonded, Slashing Spans, Locks
        /// - Writes: Bonded, Ledger, Payee, Validators, guarantors, Stash Account, Locks
        /// # </weight>
        #[weight = T::DbWeight::get().reads_writes(4, 7)
            .saturating_add(76 * WEIGHT_PER_MICROS)]
        fn reap_stash(_origin, stash: T::AccountId) {
            ensure!(T::Currency::total_balance(&stash).is_zero(), Error::<T>::FundedTarget);
            Self::kill_stash(&stash)?;
            T::Currency::remove_lock(STAKING_ID, &stash);
        }

        /// Pay out all the stakers behind a single validator for a single era.
        ///
        /// - `validator_stash` is the stash account of the validator. Their guarantors, up to
        ///   `T::MaxGuarantorRewardedPerValidator`, will also receive their rewards.
        /// - `era` may be any era between `[current_era - history_depth; current_era]`.
        ///
        /// The origin of this call must be _Signed_. Any account can call this function, even if
        /// it is not one of the stakers.
        /// TODO: Add weight for this one
        #[weight = 120 * WEIGHT_PER_MICROS]
        fn reward_stakers(origin, validator_stash: T::AccountId, era: EraIndex) -> DispatchResult {
            ensure_signed(origin)?;
            Self::do_reward_stakers(validator_stash, era)
        }
    }
}

impl<T: Trait> Module<T> {
    // PUBLIC IMMUTABLES

    /// The total balance that can be slashed from a stash account as of right now.
    pub fn slashable_balance_of(stash: &T::AccountId) -> BalanceOf<T> {
        Self::bonded(stash)
            .and_then(Self::ledger)
            .map(|l| l.active)
            .unwrap_or_default()
    }

    // PRIVATE IMMUTABLES

    /// Calculate the stake limit by storage workloads, returns the stake limit value
    ///
    /// # <weight>
    /// - Independent of the arguments. Insignificant complexity.
    /// - O(1).
    /// - 0 DB entry.
    /// # </weight>
    fn stake_limit_of(own_workloads: u128, _: u128) -> BalanceOf<T> {
        // TODO: Stake limit calculation, this should be enable and adjust in olympus phase.
        /*let total_issuance = TryInto::<u128>::try_into(T::Currency::total_issuance())
            .ok()
            .unwrap();

        // total_workloads cannot be zero, or system go panic!
        if total_workloads == 0 {
            Zero::zero()
        } else {
            let workloads_to_stakes = (( own_workloads.wrapping_mul(total_issuance) / total_workloads / 2) as u128)
                .min(u64::max_value() as u128);

            workloads_to_stakes.try_into().ok().unwrap()
        }*/

        // Now, we apply directly mapping algorithm for the early stage:
        // 1. Maxwell 1.0: 1 terabytes -> 80,000 CRUs
        // 2. Olympus 1.0: 1 terabytes -> 30 CRUs(tmp)
        // ps: we treat 1 terabytes as 1_000_000_000_000 for make `mapping_ratio = 1`
        if let Some(storage_stakes) = own_workloads.checked_mul(T::SPowerRatio::get()) {
            storage_stakes.try_into().ok().unwrap()
        } else {
            (u64::max_value() as u128).try_into().ok().unwrap()
        }
    }

    /// Get the updated (increased) guarantee relationship
    /// Basically, this function construct an updated edge or insert a new edge,
    /// then returns the updated `Guarantee`
    ///
    /// # <weight>
    /// - Independent of the arguments. Insignificant complexity.
    /// - O(1).
    /// - 1 DB entry.
    /// # </weight>
    fn increase_guarantee(
        v_stash: &T::AccountId,
        g_stash: &T::AccountId,
        bonded: BalanceOf<T>,
        votes: BalanceOf<T>
    ) -> Option<Guarantee<T::AccountId, BalanceOf<T>>> {
        // 1. Already guaranteed
        if let Some(guarantee) = Self::guarantors(g_stash) {
            let remains = bonded.saturating_sub(guarantee.total);
            let real_votes = remains.min(votes);
            let new_total = guarantee.total.saturating_add(real_votes);
            let mut new_targets: Vec<IndividualExposure<T::AccountId, BalanceOf<T>>> = vec![];
            let mut update = false;

            if real_votes <= Zero::zero() {
                log!(
                    debug,
                    "💸 Staking limit of validator {:?} is zero.",
                    v_stash
                );
                return None
            }

            // Fill in `new_targets`, always LOOP the `targets`
            // However, the TC is O(1) due to the `MAX_GUARANTEE` restriction 🤪
            for mut target in guarantee.targets {
                // a. Update an edge
                if &target.who == v_stash {
                    target.value += real_votes;
                    update = true;
                }
                new_targets.push(target.clone());
            }

            if !update {
                if new_targets.len() >= MAX_GUARANTEE {
                    return None
                } else {
                    // b. New an edge
                    new_targets.push(IndividualExposure {
                        who: v_stash.clone(),
                        value: real_votes
                    });
                }
            }

            Some(Guarantee {
                targets: new_targets.clone(),
                total: new_total,
                submitted_in: Self::current_era().unwrap_or(0),
                suppressed: false,
            })

        // 2. New guarantee
        } else {
            let real_votes = bonded.min(votes);
            let new_total = real_votes;

            // No need check with this case, votes and bonded all greater than 0

            let mut new_targets: Vec<IndividualExposure<T::AccountId, BalanceOf<T>>> = vec![];
            new_targets.push(IndividualExposure {
                who: v_stash.clone(),
                value: real_votes
            });

            Some(Guarantee {
                targets: new_targets.clone(),
                total: new_total,
                submitted_in: Self::current_era().unwrap_or(0),
                suppressed: false,
            })
        }
    }

    /// Get the updated (decreased) guarantee relationship
    /// Basically, this function construct an updated edge,
    /// then returns the updated `Guarantee`
    ///
    /// # <weight>
    /// - Independent of the arguments. Insignificant complexity.
    /// - O(1).
    /// - 1 DB entry.
    /// # </weight>
    fn decrease_guarantee(
        v_stash: &T::AccountId,
        g_stash: &T::AccountId,
        votes: BalanceOf<T>,
    ) -> Option<Guarantee<T::AccountId, BalanceOf<T>>> {
        if let Some(guarantee) = Self::guarantors(g_stash) {
            // `decreased_votes` = min(votes, target.value)
            // `new_targets` means the targets after decreased
            // `exists` means the targets contains `v_stash`
            let mut decreased_votes = Zero::zero();
            let mut new_targets: Vec<IndividualExposure<T::AccountId, BalanceOf<T>>> = vec![];
            let mut exists = false;

            // Always LOOP the targets
            // However, the TC is O(1), due to the `MAX_GUARANTEE` restriction 🤪
            for target in guarantee.targets {
                if &target.who == v_stash {
                    // 1. Mark it really exists (BRAVO), and update the decreased votes
                    exists = true;
                    decreased_votes = target.value.min(votes);

                    if target.value <= votes{
                        // 2. Remove this target
                    } else {
                        // 3. Decrease the value
                        let new_target = IndividualExposure {
                            who: v_stash.clone(),
                            value: target.value - votes
                        };
                        new_targets.push(new_target);
                    }
                } else {
                    // 4. Push target with no change
                    new_targets.push(target.clone());
                }
            }

            if exists  {
                // 5. Update `new_total` with saturating sub the decreased_votes
                let new_total = guarantee.total.saturating_sub(decreased_votes);

                // TODO: `submitted_in` and `suppressed` should not be change?
                return Some(Guarantee {
                    targets: new_targets.clone(),
                    total: new_total,
                    submitted_in: guarantee.submitted_in,
                    suppressed: guarantee.suppressed
                })
            }
        }

        None
    }

    // PRIVATE MUTABLE (DANGEROUS)

    /// Upgrade storage to current version
    /// In old version the staking module has several issue about handling session delay, the
    /// current era was always considered the active one.
    ///
    /// After the migration the current era will still be considered the active one for the era of
    /// the upgrade. And the delay issue will be fixed when planning the next era.
    /// * create:
    ///   * ActiveEraStart
    ///   * ActiveEra
    ///   * ErasRewardPoints
    ///   * ErasStartSessionIndex
    /// * removal of:
    ///   * CurrentEraStart
    ///   * CurrentEraStartSessionIndex
    ///   * CurrentEraPointsEarned
    fn do_upgrade() {
        // Deprecated storages used for migration only
        mod deprecated {
            use crate::{Trait, Moment, SessionIndex};
            use codec::{Encode, Decode};
            use frame_support::{decl_module, decl_storage};
            use sp_std::prelude::*;

            /// Reward points of an era. Used to split era total payout between validators.
            #[derive(Encode, Decode, Default)]
            pub struct EraPoints {
                /// Total number of points. Equals the sum of reward points for each validator.
                pub total: u32,
                /// The reward points earned by a given validator. The index of this vec corresponds to the
                /// index into the current validator set.
                pub individual: Vec<u32>,
            }

            decl_module! {
                pub struct Module<T: Trait> for enum Call where origin: T::Origin {}
            }

            decl_storage! {
                pub trait Store for Module<T: Trait> as Staking {
                    /// The currently elected validator set keyed by stash account ID.
                    pub CurrentElected: Vec<T::AccountId>;

                    /// The start of the current era.
                    pub CurrentEraStart: Moment;

                    /// The session index at which the current era started.
                    pub CurrentEraStartSessionIndex: SessionIndex;

                    /// Rewards for the current era. Using indices of current elected set.
                    pub CurrentEraPointsEarned: EraPoints;
                }
            }
        }

        // 1. Migrate ActiveEra and ErasStartSessionIndex
        let current_era_start_index = deprecated::CurrentEraStartSessionIndex::get();
        let current_era = <Module<T> as Store>::CurrentEra::get().unwrap_or(0);
        let current_era_start = deprecated::CurrentEraStart::get();
        <Module<T> as Store>::ErasStartSessionIndex::insert(current_era, current_era_start_index);
        <Module<T> as Store>::ActiveEra::put(ActiveEraInfo {
            index: current_era,
            start: Some(current_era_start),
        });

        // 2. Migrate ErasRewardPoints
        let current_elected = deprecated::CurrentElected::<T>::get();
        let points = deprecated::CurrentEraPointsEarned::get();
        <Module<T> as Store>::ErasRewardPoints::insert(current_era, EraRewardPoints {
            total: points.total,
            individual: current_elected.iter().cloned().zip(points.individual.iter().cloned()).collect(),
        });

        // 3. Kill old storages
        deprecated::CurrentEraStart::kill();
        deprecated::CurrentEraStartSessionIndex::kill();
        deprecated::CurrentEraPointsEarned::kill();
    }

    /// Insert new or update old stake limit
    fn upsert_stake_limit(account_id: &T::AccountId, limit: BalanceOf<T>) {
        <StakeLimit<T>>::insert(account_id, limit);
    }

    /// Update the ledger for a controller. This will also update the stash lock. The lock will
    /// will lock the entire funds except paying for further transactions.
    fn update_ledger(
        controller: &T::AccountId,
        ledger: &StakingLedger<T::AccountId, BalanceOf<T>>,
    ) {
        T::Currency::set_lock(
            STAKING_ID,
            &ledger.stash,
            ledger.total,
            WithdrawReasons::all(),
        );
        <Ledger<T>>::insert(controller, ledger);
    }

    /// Chill a stash account.
    fn chill_stash(stash: &T::AccountId) {
        <Validators<T>>::remove(stash);
        <Guarantors<T>>::remove(stash);
    }

    /// Actually make a payment to a staker. This uses the currency's reward function
    /// to pay the right payee for the given staker account.
    fn make_payout(stash: &T::AccountId, amount: BalanceOf<T>) -> Option<PositiveImbalanceOf<T>> {
        let dest = Self::payee(stash);
        match dest {
            RewardDestination::Controller => Self::bonded(stash).and_then(|controller| {
                T::Currency::deposit_into_existing(&controller, amount).ok()
            }),
            RewardDestination::Stash => T::Currency::deposit_into_existing(stash, amount).ok(),
            RewardDestination::Staked => Self::bonded(stash)
                .and_then(|c| Self::ledger(&c).map(|l| (c, l)))
                .and_then(|(controller, mut l)| {
                    l.active += amount;
                    l.total += amount;
                    let r = T::Currency::deposit_into_existing(stash, amount).ok();
                    Self::update_ledger(&controller, &l);
                    r
                }),
        }
    }

    /// Pay reward to stakers. Two kinds of reward.
    /// One is authoring reward which is paid to validator who are elected.
    /// Another one is staking reward.
    fn do_reward_stakers(
        validator_stash: T::AccountId,
        era: EraIndex,
    ) -> DispatchResult {
        // 1. Validate input data
        let current_era = CurrentEra::get().ok_or(Error::<T>::InvalidEraToReward)?;
        ensure!(era <= current_era, Error::<T>::InvalidEraToReward);
        let history_depth = Self::history_depth();
        ensure!(era >= current_era.saturating_sub(history_depth), Error::<T>::InvalidEraToReward);

        // Note: if era has no reward to be claimed, era may be future. better not to update
        // `ledger.claimed_rewards` in this case.
        let era_staking_payout = <ErasStakingPayout<T>>::get(&era)
            .ok_or_else(|| Error::<T>::InvalidEraToReward)?;

        let controller = Self::bonded(&validator_stash).ok_or(Error::<T>::NotStash)?;
        let mut ledger = <Ledger<T>>::get(&controller).ok_or_else(|| Error::<T>::NotController)?;

        ledger.claimed_rewards.retain(|&x| x >= current_era.saturating_sub(history_depth));
        match ledger.claimed_rewards.binary_search(&era) {
            Ok(_) => Err(Error::<T>::AlreadyClaimed)?,
            Err(pos) => ledger.claimed_rewards.insert(pos, era),
        }
        /* Input data seems good, no errors allowed after this point */
        let exposure = <ErasStakersClipped<T>>::get(&era, &ledger.stash);
        <Ledger<T>>::insert(&controller, &ledger);

        // 2. Pay authoring reward
        let mut validator_imbalance = <PositiveImbalanceOf<T>>::zero();
        if let Some(value) = <ErasAuthoringPayout<T>>::get(&era, &validator_stash) {
            validator_imbalance.maybe_subsume(Self::make_payout(&validator_stash, value));
        }

        let to_num =
        |b: BalanceOf<T>| <T::CurrencyToVote as Convert<BalanceOf<T>, u64>>::convert(b);

        // 3. Retrieve total stakes and total staking reward
        let era_total_stakes = <ErasTotalStakes<T>>::get(&era);
        let staking_reward = Perbill::from_rational_approximation(to_num(exposure.total), to_num(era_total_stakes)) * era_staking_payout;
        let total = exposure.total.max(One::one());
        // 4. Calculate total rewards for staking
        let total_rewards = <ErasValidatorPrefs<T>>::get(&era, &ledger.stash).fee * staking_reward;
        let mut guarantee_rewards = Zero::zero();
        // 5. Pay staking reward to guarantors
        for i in &exposure.others {
            let reward_ratio = Perbill::from_rational_approximation(i.value, total);
            // Reward guarantors
            guarantee_rewards += reward_ratio * total_rewards;
            if let Some(imbalance) = Self::make_payout(
                &i.who,
                reward_ratio * total_rewards
            ) {
                Self::deposit_event(RawEvent::Reward(i.who.clone(), imbalance.peek()));
            };
        }
        // 6. Pay staking reward to validator
        validator_imbalance.maybe_subsume(Self::make_payout(&ledger.stash, staking_reward - guarantee_rewards));
        Self::deposit_event(RawEvent::Reward(ledger.stash, validator_imbalance.peek()));
        Ok(())
    }

    /// Session has just ended. Provide the validator set for the next session if it's an era-end, along
    /// with the exposure of the prior validator set.
    fn new_session(
        session_index: SessionIndex,
    ) -> Option<Vec<T::AccountId>> {
        if let Some(current_era) = Self::current_era() {
            // Initial era has been set.
            let current_era_start_session_index = Self::eras_start_session_index(current_era)
                .unwrap_or_else(|| {
                    frame_support::print("Error: start_session_index must be set for current_era");
                    0
                });

            let era_length = session_index.checked_sub(current_era_start_session_index)
                .unwrap_or(0); // Must never happen.
            match ForceEra::get() {
                Forcing::ForceNew => ForceEra::kill(),
                Forcing::ForceAlways => (),
                Forcing::NotForcing if era_length >= T::SessionsPerEra::get() => (),
                _ => return None,
            }

            // New era
            Self::new_era(session_index)
        } else {
            // Set initial era
            Self::new_era(session_index)
        }
    }


    /// The era has changed - enact new staking set.
    ///
    /// NOTE: This always happens immediately before a session change to ensure that new validators
    /// get a chance to set their session keys.
    /// This also checks stake limitation based on work reports
    fn new_era(start_session_index: SessionIndex) -> Option<Vec<T::AccountId>> {
        // Increment or set current era.
        let current_era = CurrentEra::mutate(|s| {
            *s = Some(s.map(|s| s + 1).unwrap_or(0));
            s.unwrap()
        });
        log!(
            trace,
            "💸 Plan a new era {:?}",
            current_era,
        );
        ErasStartSessionIndex::insert(&current_era, &start_session_index);

        // Clean old era information.
        if let Some(old_era) = current_era.checked_sub(Self::history_depth() + 1) {
            Self::clear_era_information(old_era);
        }

        // Set staking information for new era.
        // TODO: move this update 1 session in advance
        T::SworkInterface::update_identities();
        let maybe_new_validators = Self::select_and_update_validators(current_era);

        maybe_new_validators
    }

    /// Start a session potentially starting an era.
    fn start_session(start_session: SessionIndex) {
        let next_active_era = Self::active_era().map(|e| e.index + 1).unwrap_or(0);
        if let Some(next_active_era_start_session_index) =
            Self::eras_start_session_index(next_active_era)
        {
            if next_active_era_start_session_index == start_session {
                Self::start_era(start_session);
            } else if next_active_era_start_session_index < start_session {
                // This arm should never happen, but better handle it than to stall the
                // staking pallet.
                frame_support::print("Warning: A session appears to have been skipped.");
                Self::start_era(start_session);
            }
        }
    }

    /// End a session potentially ending an era.
    fn end_session(session_index: SessionIndex) {
        if let Some(active_era) = Self::active_era() {
            if let Some(next_active_era_start_session_index) =
                Self::eras_start_session_index(active_era.index + 1)
            {
                if next_active_era_start_session_index == session_index + 1 {
                    Self::end_era(active_era, session_index);
                }
            }
        }
    }

    /// * Increment `active_era.index`,
    /// * reset `active_era.start`,
    /// * update `BondedEras` and apply slashes.
    fn start_era(start_session: SessionIndex) {
        let active_era = ActiveEra::mutate(|active_era| {
            let new_index = active_era.as_ref().map(|info| info.index + 1).unwrap_or(0);
            *active_era = Some(ActiveEraInfo {
                index: new_index,
                // Set new active era start in next `on_finalize`. To guarantee usage of `Time`
                start: None,
            });
            new_index
        });
        log!(
            trace,
            "💸 Start the era {:?}",
            active_era,
        );
        let bonding_duration = T::BondingDuration::get();

        BondedEras::mutate(|bonded| {
            bonded.push((active_era, start_session));

            if active_era > bonding_duration {
                let first_kept = active_era - bonding_duration;

                // prune out everything that's from before the first-kept index.
                let n_to_prune = bonded.iter()
                    .take_while(|&&(era_idx, _)| era_idx < first_kept)
                    .count();

                // kill slashing metadata.
                for (pruned_era, _) in bonded.drain(..n_to_prune) {
                    slashing::clear_era_metadata::<T>(pruned_era);
                }

                if let Some(&(_, first_session)) = bonded.first() {
                    T::SessionInterface::prune_historical_up_to(first_session);
                }
            }
        });

        Self::apply_unapplied_slashes(active_era);
    }

    /// Compute payout for era.
    fn end_era(active_era: ActiveEraInfo, _session_index: SessionIndex) {
        // Note: active_era_start can be None if end era is called during genesis config.
        log!(
            trace,
            "💸 End the era {:?}",
            active_era.index,
        );
        if let Some(active_era_start) = active_era.start {
            let now_as_millis_u64 = T::UnixTime::now().as_millis().saturated_into::<u64>();

            let era_duration = now_as_millis_u64 - active_era_start;
            if !era_duration.is_zero() {
                let active_era_index = active_era.index.clone();
                let points = <ErasRewardPoints<T>>::get(&active_era_index);
                let total_authoring_payout = Self::authoring_rewards_in_era();
                // let mut total_imbalance = <PositiveImbalanceOf<T>>::zero();
                // 1. Block authoring payout
                for (v, p) in points.individual.iter() {
                    if *p != 0u32 {
                        let authoring_reward =
                            Perbill::from_rational_approximation(*p, points.total) * total_authoring_payout;
                        <ErasAuthoringPayout<T>>::insert(&active_era_index, v, authoring_reward);
                    }
                }
    
                // 2. Staking payout
                let total_staking_payout = Self::staking_rewards_in_era(active_era_index);
                <ErasStakingPayout<T>>::insert(active_era_index, total_staking_payout);
    
                // 3. Deposit era reward event
                Self::deposit_event(RawEvent::EraReward(active_era_index, total_authoring_payout, total_staking_payout));
    
                // TODO: enable treasury and might bring this back
                // T::Reward::on_unbalanced(total_imbalance);
                // This is not been used
                // T::RewardRemainder::on_unbalanced(T::Currency::issue(rest));
            }
        }
    }

        /// Clear all era information for given era.
    fn clear_era_information(era_index: EraIndex) {
        <ErasStakers<T>>::remove_prefix(era_index);
        <ErasStakersClipped<T>>::remove_prefix(era_index);
        <ErasValidatorPrefs<T>>::remove_prefix(era_index);
        <ErasStakingPayout<T>>::remove(era_index);
        <ErasTotalStakes<T>>::remove(era_index);
        <ErasAuthoringPayout<T>>::remove_prefix(era_index);
        <ErasRewardPoints<T>>::remove(era_index);
        ErasStartSessionIndex::remove(era_index);
    }

    /// Block authoring rewards per era, this won't be changed in every era
    fn authoring_rewards_in_era() -> BalanceOf<T> {
        // Milliseconds per year for the Julian year (365.25 days).
        const MILLISECONDS_PER_YEAR: u64 = 1000 * 3600 * 24 * 36525 / 100;
        // Initial with total rewards per year
        let year_in_eras = MILLISECONDS_PER_YEAR / MILLISECS_PER_BLOCK / (EPOCH_DURATION_IN_BLOCKS * T::SessionsPerEra::get()) as u64;

        let reward_this_era = BLOCK_AUTHORING_REWARDS / year_in_eras as u128;

        reward_this_era.try_into().ok().unwrap()
    }

    /// Staking rewards per era
    fn staking_rewards_in_era(current_era: EraIndex) -> BalanceOf<T> {
        let mut maybe_rewards_this_year = FIRST_YEAR_REWARDS ;
        let total_issuance = TryInto::<u128>::try_into(T::Currency::total_issuance())
            .ok()
            .unwrap();

        // Milliseconds per year for the Julian year (365.25 days).
        // TODO: add era duration to calculate each era's rewards
        const MILLISECONDS_PER_YEAR: u64 = 1000 * 3600 * 24 * 36525 / 100;
        // 1 Julian year = (365.25d * 24h * 3600s * 1000ms) / (millisecs_in_era = block_time * blocks_num_in_era)
        let year_in_eras = MILLISECONDS_PER_YEAR / MILLISECS_PER_BLOCK / (EPOCH_DURATION_IN_BLOCKS * T::SessionsPerEra::get()) as u64;
        let year_num = current_era as u64 / year_in_eras;
        for _ in 0..year_num {
            // If inflation <= 1%, stop reduce
            if maybe_rewards_this_year <= total_issuance / 100 {
                maybe_rewards_this_year = total_issuance / 100;
                break;
            }

            maybe_rewards_this_year = maybe_rewards_this_year * 4 / 5;
        }

        let reward_this_era = maybe_rewards_this_year / year_in_eras as u128;

        reward_this_era.try_into().ok().unwrap()
    }

    /// Apply previously-unapplied slashes on the beginning of a new era, after a delay.
    fn apply_unapplied_slashes(active_era: EraIndex) {
        let slash_defer_duration = T::SlashDeferDuration::get();
        <Self as Store>::EarliestUnappliedSlash::mutate(|earliest| if let Some(ref mut earliest) = earliest {
            let keep_from = active_era.saturating_sub(slash_defer_duration);
            for era in (*earliest)..keep_from {
                let era_slashes = <Self as Store>::UnappliedSlashes::take(&era);
                for slash in era_slashes {
                    slashing::apply_slash::<T>(slash);
                }
            }

            *earliest = (*earliest).max(keep_from)
        })
    }

    /// Select the new validator set at the end of the era.
    ///
    /// Returns the a set of newly selected _stash_ IDs.
    ///
    /// This should only be called at the end of an era.
    fn select_and_update_validators(current_era: EraIndex) -> Option<Vec<T::AccountId>> {
        // I. Ensure minimum validator count
        let validator_count = <Validators<T>>::iter().count();
        let minimum_validator_count = Self::minimum_validator_count().max(1) as usize;

        if validator_count < minimum_validator_count {
            // There were not enough validators for even our minimal level of functionality.
            // This is bad🥺.
            // We should probably disable all functionality except for block production
            // and let the chain keep producing blocks until we can decide on a sufficiently
            // substantial set.
            // TODO: [Substrate]substrate#2494
            return None
        }

        let to_votes =
            |b: BalanceOf<T>| <T::CurrencyToVote as Convert<BalanceOf<T>, u64>>::convert(b) as u128;
        let to_balance = |e: u128| <T::CurrencyToVote as Convert<u128, BalanceOf<T>>>::convert(e);

        // II. Construct and fill in the V/G graph
        // TC is O(V + G*1), V means validator's number, G means guarantor's number
        // DB try is 2

        log!(
            debug,
            "💸 Construct and fill in the V/G graph for the era {:?}.",
            current_era,
        );
        let mut vg_graph: BTreeMap<T::AccountId, Vec<IndividualExposure<T::AccountId, BalanceOf<T>>>> =
            <Validators<T>>::iter().map(|(v_stash, _)|
                (v_stash, Vec::<IndividualExposure<T::AccountId, BalanceOf<T>>>::new())
            ).collect();
        for (guarantor, guarantee) in <Guarantors<T>>::iter() {
            let Guarantee { total: _, submitted_in, mut targets, suppressed: _ } = guarantee;

            // Filter out guarantee targets which were guaranteed before the most recent
            // slashing span.
            targets.retain(|ie| {
                <Self as Store>::SlashingSpans::get(&ie.who).map_or(
                    true,
                    |spans| submitted_in >= spans.last_nonzero_slash(),
                )
            });
            
            for target in targets {
                if let Some(g) = vg_graph.get_mut(&target.who) {
                     g.push(IndividualExposure {
                         who: guarantor.clone(),
                         value: target.value
                     });
                }
            }
        }

        // III. This part will cover
        // 1. Get `ErasStakers` with `stake_limit` and `vg_graph`
        // 2. Get `ErasValidatorPrefs`
        // 3. Get `total_valid_stakes`
        // 4. Fill in `validator_stakes`
        log!(
            debug,
            "💸 Build the erasStakers for the era {:?}.",
            current_era,
        );
        let mut eras_total_stakes: BalanceOf<T> = Zero::zero();
        let mut validators_stakes: Vec<(T::AccountId, u128)> = vec![];
        for (v_stash, voters) in vg_graph.iter() {
            let v_controller = Self::bonded(v_stash).unwrap();
            let v_ledger: StakingLedger<T::AccountId, BalanceOf<T>> =
                Self::ledger(&v_controller).unwrap();

            let stake_limit = Self::stake_limit(v_stash).unwrap_or(Zero::zero());

            // 0. Add to `validator_stakes` but skip adding to `eras_stakers` if stake limit goes 0
            if stake_limit == Zero::zero() {
                validators_stakes.push((v_stash.clone(), 0));
                continue;
            }

            // 1. Calculate the ratio
            let total_stakes = v_ledger.active.saturating_add(
                voters.iter().fold(
                    Zero::zero(),
                    |acc, ie| acc.saturating_add(ie.value)
                ));
            let valid_votes_ratio = Perbill::from_rational_approximation(stake_limit, total_stakes).min(Perbill::one());

            // 2. Calculate validator valid stake
            let own_stake = valid_votes_ratio * v_ledger.active;

            // 3. Construct exposure
            let mut new_exposure = Exposure {
                total: own_stake,
                own: own_stake,
                others: vec![]
            };
            for voter in voters {
                let g_valid_stake = valid_votes_ratio * voter.value;
                new_exposure.total = new_exposure.total.saturating_add(g_valid_stake);
                new_exposure.others.push(IndividualExposure {
                    who: voter.who.clone(),
                    value: g_valid_stake
                });
            }

            // 4. Update snapshots
            <ErasStakers<T>>::insert(&current_era, &v_stash, new_exposure.clone());
            let exposure_total = new_exposure.total;
            let mut exposure_clipped = new_exposure;
            let clipped_max_len = T::MaxGuarantorRewardedPerValidator::get() as usize;
            if exposure_clipped.others.len() > clipped_max_len {
                exposure_clipped.others.sort_by(|a, b| a.value.cmp(&b.value).reverse());
                exposure_clipped.others.truncate(clipped_max_len);
            }
            <ErasStakersClipped<T>>::insert(&current_era, &v_stash, exposure_clipped);

            <ErasValidatorPrefs<T>>::insert(&current_era, &v_stash, Self::validators(&v_stash).clone());
            if let Some(maybe_total_stakes) = eras_total_stakes.checked_add(&exposure_total) {
                eras_total_stakes = maybe_total_stakes;
            } else {
                eras_total_stakes = to_balance(u64::max_value() as u128);
            }

            // 5. Push validator stakes
            validators_stakes.push((v_stash.clone(), to_votes(exposure_total)))
        }

<<<<<<< HEAD
        // V. TopDown Election Algorithm
        // Select new validators by top-down their total `valid` stakes
        // - time complex is O(2n)
        // - DB try is 1
        // 1. Populate elections and figure out the minimum stake behind a slot.
        validators_stakes.sort_by(|a, b| b.1.cmp(&a.1));

=======
        // IV. TopDown Election Algorithm with Randomlization
>>>>>>> 190c387b
        let to_elect = (Self::validator_count() as usize).min(validators_stakes.len());

        // If there's no validators, be as same as little validators
        if to_elect < minimum_validator_count {
            return None;
        }

<<<<<<< HEAD
        let elected_stashes = validators_stakes[0..to_elect]
            .iter()
            .map(|(who, _stakes)| who.clone())
            .collect::<Vec<T::AccountId>>();

        // VI. Update general staking storage
=======
        let elected_stashes= Self::do_election(validators_stakes, to_elect);
        log!(
            info,
            "💸 new validator set of size {:?} has been elected via for era {:?}",
            elected_stashes.len(),
            current_era,
        );
        // V. Update general staking storage
>>>>>>> 190c387b
        // Set the new validator set in sessions.
        <CurrentElected<T>>::put(&elected_stashes);

        // Update slot stake.
        <ErasTotalStakes<T>>::insert(&current_era, eras_total_stakes);

        // In order to keep the property required by `n_session_ending`
        // that we must return the new validator set even if it's the same as the old,
        // as long as any underlying economic conditions have changed, we don't attempt
        // to do any optimization where we compare against the prior set.
        Some(elected_stashes)
    }

    /// Remove all associated data of a stash account from the staking system.
    ///
    /// Assumes storage is upgraded before calling.
    ///
    /// This is called :
    /// - Immediately when an account's balance falls below existential deposit.
    /// - after a `withdraw_unbond()` call that frees all of a stash's bonded balance.
    fn kill_stash(stash: &T::AccountId) -> DispatchResult {
        let controller = <Bonded<T>>::get(stash).ok_or(Error::<T>::NotStash)?;

        <Bonded<T>>::remove(stash);
        <Ledger<T>>::remove(&controller);

        <Payee<T>>::remove(stash);
        <Validators<T>>::remove(stash);
        <Guarantors<T>>::remove(stash);

        // TODO: this may update with `num_slashing_spans`?
        slashing::clear_stash_metadata::<T>(stash);

        Ok(())
    }

    /// This function will update the stash's stake limit
    fn update_stake_limit(controller: &T::AccountId, own_workloads: u128, total_workloads: u128) {
        if let Some(ledger) = Self::ledger(&controller) {
            Self::upsert_stake_limit(
                &ledger.stash,
                Self::stake_limit_of(own_workloads, total_workloads),
            );
        }
    }

    /// Add reward points to validators using their stash account ID.
    ///
    /// Validators are keyed by stash account ID and must be in the current elected set.
    ///
    /// For each element in the iterator the given number of points in u32 is added to the
    /// validator, thus duplicates are handled.
    ///
    /// At the end of the era each the total payout will be distributed among validator
    /// relatively to their points.
    ///
    /// COMPLEXITY: Complexity is `number_of_validator_to_reward x current_elected_len`.
    /// If you need to reward lots of validator consider using `reward_by_indices`.
    pub fn reward_by_ids(
        validators_points: impl IntoIterator<Item = (T::AccountId, u32)>
    ) {
        if let Some(active_era) = Self::active_era() {
            <ErasRewardPoints<T>>::mutate(active_era.index, |era_rewards| {
                for (validator, points) in validators_points.into_iter() {
                    *era_rewards.individual.entry(validator).or_default() += points;
                    era_rewards.total += points;
                }
            });
        }
    }

    /// Ensures that at the end of the current session there will be a new era.
    fn ensure_new_era() {
        match ForceEra::get() {
            Forcing::ForceAlways | Forcing::ForceNew => (),
            _ => ForceEra::put(Forcing::ForceNew),
        }
    }
}

/// In this implementation `new_session(session)` must be called before `end_session(session-1)`
/// i.e. the new session must be planned before the ending of the previous session.
///
/// Once the first new_session is planned, all session must start and then end in order, though
/// some session can lag in between the newest session planned and the latest session started.
impl<T: Trait> pallet_session::SessionManager<T::AccountId> for Module<T> {
    fn new_session(new_index: SessionIndex) -> Option<Vec<T::AccountId>> {
        Self::new_session(new_index)
    }
    fn end_session(end_index: SessionIndex) {
        Self::end_session(end_index)
    }
    fn start_session(start_index: SessionIndex) {
        Self::start_session(start_index)
    }
}

impl<T: Trait> historical::SessionManager<T::AccountId, Exposure<T::AccountId, BalanceOf<T>>> for Module<T> {
    fn new_session(new_index: SessionIndex)
        -> Option<Vec<(T::AccountId, Exposure<T::AccountId, BalanceOf<T>>)>>
    {
        <Self as pallet_session::SessionManager<_>>::new_session(new_index).map(|validators| {
            let current_era = Self::current_era()
                // Must be some as a new era has been created.
                .unwrap_or(0);

            validators.into_iter().map(|v| {
                let exposure = Self::eras_stakers(current_era, &v);
                (v, exposure)
            }).collect()
        })
    }
    fn start_session(start_index: SessionIndex) {
        <Self as pallet_session::SessionManager<_>>::start_session(start_index)
    }
    fn end_session(end_index: SessionIndex) {
        <Self as pallet_session::SessionManager<_>>::end_session(end_index)
    }
}


impl<T: Trait> swork::Works<T::AccountId> for Module<T> {
    fn report_works(controller: &T::AccountId, own_workload: u128, total_workload: u128) {
        Self::update_stake_limit(controller, own_workload, total_workload);
    }
}

/// Add reward points to block authors:
/// * 20 points to the block producer for producing a (non-uncle) block in the relay chain,
/// * 2 points to the block producer for each reference to a previously unreferenced uncle, and
/// * 1 point to the producer of each referenced uncle block.
impl<T: Trait + pallet_authorship::Trait>
    pallet_authorship::EventHandler<T::AccountId, T::BlockNumber> for Module<T>
{
    fn note_author(author: T::AccountId) {
        Self::reward_by_ids(vec![(author, 20)]);
    }
    fn note_uncle(author: T::AccountId, _age: T::BlockNumber) {
        Self::reward_by_ids(vec![
            (<pallet_authorship::Module<T>>::author(), 2),
            (author, 1),
        ])
    }
}

/// A `Convert` implementation that finds the stash of the given controller account,
/// if any.
pub struct StashOf<T>(sp_std::marker::PhantomData<T>);

impl<T: Trait> Convert<T::AccountId, Option<T::AccountId>> for StashOf<T> {
    fn convert(controller: T::AccountId) -> Option<T::AccountId> {
        <Module<T>>::ledger(&controller).map(|l| l.stash)
    }
}

/// A typed conversion from stash account ID to the current exposure of guarantors
/// on that account.
pub struct ExposureOf<T>(sp_std::marker::PhantomData<T>);

impl<T: Trait> Convert<T::AccountId, Option<Exposure<T::AccountId, BalanceOf<T>>>>
    for ExposureOf<T>
{
    fn convert(validator: T::AccountId) -> Option<Exposure<T::AccountId, BalanceOf<T>>> {
        if let Some(active_era) = <Module<T>>::active_era() {
            Some(<Module<T>>::eras_stakers(active_era.index, &validator))
        } else {
            None
        }
    }
}

/// This is intended to be used with `FilterHistoricalOffences`.
impl <T: Trait>
    OnOffenceHandler<T::AccountId, pallet_session::historical::IdentificationTuple<T>, Weight>
for Module<T> where
    T: pallet_session::Trait<ValidatorId = <T as frame_system::Trait>::AccountId>,
    T: pallet_session::historical::Trait<
        FullIdentification = Exposure<<T as frame_system::Trait>::AccountId, BalanceOf<T>>,
        FullIdentificationOf = ExposureOf<T>,
    >,
    T::SessionHandler: pallet_session::SessionHandler<<T as frame_system::Trait>::AccountId>,
    T::SessionManager: pallet_session::SessionManager<<T as frame_system::Trait>::AccountId>,
    T::ValidatorIdOf: Convert<
        <T as frame_system::Trait>::AccountId,
        Option<<T as frame_system::Trait>::AccountId>,
    >,
{
    fn on_offence(
        offenders: &[OffenceDetails<T::AccountId, pallet_session::historical::IdentificationTuple<T>>],
        slash_fraction: &[Perbill],
        slash_session: SessionIndex,
    ) -> Result<Weight, ()> {
        if !Self::can_report() {
            return Err(())
        }

        let reward_proportion = SlashRewardFraction::get();
        let mut consumed_weight: Weight = 0;
        let mut add_db_reads_writes = |reads, writes| {
            consumed_weight += T::DbWeight::get().reads_writes(reads, writes);
        };

        let active_era = {
            let active_era = Self::active_era();
            add_db_reads_writes(1, 0);
            if active_era.is_none() {
                // this offence need not be re-submitted.
                return Ok(consumed_weight)
            }
            active_era.expect("value checked not to be `None`; qed").index
        };
        let active_era_start_session_index = Self::eras_start_session_index(active_era)
            .unwrap_or_else(|| {
                frame_support::print("Error: start_session_index must be set for current_era");
                0
            });
        add_db_reads_writes(1, 0);

        let window_start = active_era.saturating_sub(T::BondingDuration::get());

        // fast path for active-era report - most likely.
        // `slash_session` cannot be in a future active era. It must be in `active_era` or before.
        let slash_era = if slash_session >= active_era_start_session_index {
            active_era
        } else {
            let eras = BondedEras::get();
            add_db_reads_writes(1, 0);

            // reverse because it's more likely to find reports from recent eras.
            match eras.iter().rev().filter(|&&(_, ref sesh)| sesh <= &slash_session).next() {
                Some(&(ref slash_era, _)) => *slash_era,
                // before bonding period. defensive - should be filtered out.
                None => return Ok(consumed_weight),
            }
        };

        <Self as Store>::EarliestUnappliedSlash::mutate(|earliest| {
            if earliest.is_none() {
                *earliest = Some(active_era)
            }
        });
        add_db_reads_writes(1, 1);

        let slash_defer_duration = T::SlashDeferDuration::get();

        let invulnerables = Self::invulnerables();
        add_db_reads_writes(1, 0);

        for (details, slash_fraction) in offenders.iter().zip(slash_fraction) {
            let (stash, exposure) = &details.offender;

            // Skip if the validator is invulnerable.
            if invulnerables.contains(stash) {
                continue
            }

            let unapplied = slashing::compute_slash::<T>(slashing::SlashParams {
                stash,
                slash: *slash_fraction,
                exposure,
                slash_era,
                window_start,
                now: active_era,
                reward_proportion,
            });

            if let Some(mut unapplied) = unapplied {
                let guarantors_len = unapplied.others.len() as u64;
                let reporters_len = details.reporters.len() as u64;

                {
                    let upper_bound = 1 /* Validator/guarantorSlashInEra */ + 2 /* fetch_spans */;
                    let rw = upper_bound + guarantors_len * upper_bound;
                    add_db_reads_writes(rw, rw);
                }
                unapplied.reporters = details.reporters.clone();
                if slash_defer_duration == 0 {
                    // apply right away.
                    slashing::apply_slash::<T>(unapplied);
                    {
                        let slash_cost = (6, 5);
                        let reward_cost = (2, 2);
                        add_db_reads_writes(
                            (1 + guarantors_len) * slash_cost.0 + reward_cost.0 * reporters_len,
                            (1 + guarantors_len) * slash_cost.1 + reward_cost.1 * reporters_len
                        );
                    }
                } else {
                    // defer to end of some `slash_defer_duration` from now.
                    <Self as Store>::UnappliedSlashes::mutate(
                        active_era,
                        move |for_later| for_later.push(unapplied),
                    );
                    add_db_reads_writes(1, 1);
                }
            } else {
                add_db_reads_writes(4 /* fetch_spans */, 5 /* kick_out_if_recent */)
            }
        }

        Ok(consumed_weight)
    }

    fn can_report() -> bool {
        true
    }
}

/// Filter historical offences out and only allow those from the bonding period.
pub struct FilterHistoricalOffences<T, R> {
    _inner: sp_std::marker::PhantomData<(T, R)>,
}

impl<T, Reporter, Offender, R, O> ReportOffence<Reporter, Offender, O>
for FilterHistoricalOffences<Module<T>, R> where
    T: Trait,
    R: ReportOffence<Reporter, Offender, O>,
    O: Offence<Offender>,
{
    fn report_offence(reporters: Vec<Reporter>, offence: O) -> Result<(), OffenceError> {
        // disallow any slashing from before the current bonding period.
        let offence_session = offence.session_index();
        let bonded_eras = BondedEras::get();

        if bonded_eras.first().filter(|(_, start)| offence_session >= *start).is_some() {
            R::report_offence(reporters, offence)
        } else {
            <Module<T>>::deposit_event(
                RawEvent::OldSlashingReportDiscarded(offence_session)
            );
            Ok(())
        }
    }

    fn is_known_offence(offenders: &[Offender], time_slot: &O::TimeSlot) -> bool {
        R::is_known_offence(offenders, time_slot)
    }
}<|MERGE_RESOLUTION|>--- conflicted
+++ resolved
@@ -19,7 +19,7 @@
     weights::{Weight, constants::{WEIGHT_PER_MICROS, WEIGHT_PER_NANOS}},
     traits::{
         Currency, LockIdentifier, LockableCurrency, WithdrawReasons, OnUnbalanced, Imbalance, Get,
-        UnixTime, EnsureOrigin
+        UnixTime, EnsureOrigin, Randomness
     },
     dispatch::DispatchResult
 };
@@ -28,7 +28,7 @@
     Perbill, RuntimeDebug, SaturatedConversion,
     traits::{
         Convert, Zero, One, StaticLookup, Saturating, AtLeast32Bit,
-        CheckedAdd
+        CheckedAdd, TrailingZeroInput
     },
 };
 use sp_staking::{
@@ -48,6 +48,7 @@
     constants::{currency::*, time::*},
     traits::TransferrableCurrency, Moment
 };
+use rand_chacha::{rand_core::{RngCore, SeedableRng}, ChaChaRng};
 
 const DEFAULT_MINIMUM_VALIDATOR_COUNT: u32 = 4;
 const MAX_UNLOCKING_CHUNKS: usize = 32;
@@ -389,6 +390,9 @@
 
     /// Handler for the unbalanced increment when rewarding a staker.
     type Reward: OnUnbalanced<PositiveImbalanceOf<Self>>;
+
+    /// Something that provides randomness in the runtime.	
+    type Randomness: Randomness<Self::Hash>;
 
     /// Number of sessions per era.
     type SessionsPerEra: Get<SessionIndex>;
@@ -726,21 +730,18 @@
         /// Number of eras that staked funds must remain bonded for.
         const BondingDuration: EraIndex = T::BondingDuration::get();
 
-<<<<<<< HEAD
         /// Number of eras that slashes are deferred by, after computation.
 		///
 		/// This should be less than the bonding duration.
 		/// Set to 0 if slashes should be applied immediately, without opportunity for
 		/// intervention.
 		const SlashDeferDuration: EraIndex = T::SlashDeferDuration::get();
-=======
+        
         /// The maximum number of guarantors rewarded for each validator.
         ///
         /// For each validator only the `$MaxGuarantorRewardedPerValidator` biggest stakers can claim
         /// their reward. This used to limit the i/o cost for the guarantor payout.
         const MaxGuarantorRewardedPerValidator: u32 = T::MaxGuarantorRewardedPerValidator::get();
-
->>>>>>> 190c387b
 
         type Error = Error<T>;
 
@@ -2125,17 +2126,7 @@
             validators_stakes.push((v_stash.clone(), to_votes(exposure_total)))
         }
 
-<<<<<<< HEAD
-        // V. TopDown Election Algorithm
-        // Select new validators by top-down their total `valid` stakes
-        // - time complex is O(2n)
-        // - DB try is 1
-        // 1. Populate elections and figure out the minimum stake behind a slot.
-        validators_stakes.sort_by(|a, b| b.1.cmp(&a.1));
-
-=======
         // IV. TopDown Election Algorithm with Randomlization
->>>>>>> 190c387b
         let to_elect = (Self::validator_count() as usize).min(validators_stakes.len());
 
         // If there's no validators, be as same as little validators
@@ -2143,14 +2134,6 @@
             return None;
         }
 
-<<<<<<< HEAD
-        let elected_stashes = validators_stakes[0..to_elect]
-            .iter()
-            .map(|(who, _stakes)| who.clone())
-            .collect::<Vec<T::AccountId>>();
-
-        // VI. Update general staking storage
-=======
         let elected_stashes= Self::do_election(validators_stakes, to_elect);
         log!(
             info,
@@ -2158,8 +2141,8 @@
             elected_stashes.len(),
             current_era,
         );
+
         // V. Update general staking storage
->>>>>>> 190c387b
         // Set the new validator set in sessions.
         <CurrentElected<T>>::put(&elected_stashes);
 
@@ -2237,6 +2220,56 @@
             Forcing::ForceAlways | Forcing::ForceNew => (),
             _ => ForceEra::put(Forcing::ForceNew),
         }
+    }
+
+    fn do_election(	
+        mut validators_stakes: Vec<(T::AccountId, u128)>,	
+        to_elect: usize) -> Vec<T::AccountId> {	
+        // Select new validators by top-down their total `valid` stakes	
+        // then randomly choose some of them from the top validators	
+
+        let candidate_to_elect = validators_stakes.len().min(to_elect * 2);	
+        // sort by 'valid' stakes	
+        validators_stakes.sort_by(|a, b| b.1.cmp(&a.1));	
+
+        // choose top candidate_to_elect number of validators	
+        let mut candidate_stashes = validators_stakes[0..candidate_to_elect]	
+        .iter()	
+        .map(|(who, stakes)| (who.clone(), *stakes))	
+        .collect::<Vec<(T::AccountId, u128)>>();	
+
+        // shuffle it	
+        Self::shuffle_candidates(&mut candidate_stashes);	
+
+        // choose elected_stashes number of validators	
+        let elected_stashes = candidate_stashes[0..to_elect]	
+        .iter()	
+        .map(|(who, _stakes)| who.clone())	
+        .collect::<Vec<T::AccountId>>();	
+        elected_stashes	
+    }	
+
+    fn shuffle_candidates(candidates_stakes: &mut Vec<(T::AccountId, u128)>) {	
+        // 1. Construct random seed, 👼 bless the randomness	
+        // seed = [ block_hash, phrase ]	
+        let phrase = b"candidates_shuffle";	
+        let bn = <frame_system::Module<T>>::block_number();	
+        let bh: T::Hash = <frame_system::Module<T>>::block_hash(bn);	
+        let seed = [	
+            &bh.as_ref()[..],	
+            &phrase.encode()[..]	
+        ].concat();	
+
+        // we'll need a random seed here.	
+        let seed = T::Randomness::random(seed.as_slice());	
+        // seed needs to be guaranteed to be 32 bytes.	
+        let seed = <[u8; 32]>::decode(&mut TrailingZeroInput::new(seed.as_ref()))	
+            .expect("input is padded with zeroes; qed");	
+        let mut rng = ChaChaRng::from_seed(seed);	
+        for i in (0..candidates_stakes.len()).rev() {	
+            let random_index = (rng.next_u32() % (i as u32 + 1)) as usize;	
+            candidates_stakes.swap(random_index, i);	
+        }	
     }
 }
 
