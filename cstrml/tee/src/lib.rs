#![cfg_attr(not(feature = "std"), no_std)]
#![feature(option_result_contains)]

use codec::{Decode, Encode};
use frame_support::{
    decl_event, decl_module, decl_storage, ensure,
    dispatch::DispatchResult,
    storage::IterableStorageMap
};
use sp_std::{str, convert::TryInto, prelude::*};
use system::ensure_signed;

#[cfg(feature = "std")]
use serde::{Deserialize, Serialize};

// Crust runtime modules
use primitives::{constants::tee::*, MerkleRoot, PubKey, TeeSignature, ReportSlot, BlockNumber};
use market::{OrderStatus, MarketInterface, OrderInspector};

/// Provides crypto and other std functions by implementing `runtime_interface`
pub mod api;

#[cfg(test)]
mod mock;

#[cfg(test)]
mod tests;

#[derive(Debug, PartialEq, Eq, Clone, Encode, Decode, Default)]
#[cfg_attr(feature = "std", derive(Serialize, Deserialize))]
pub struct Identity<AccountId> {
    pub pub_key: PubKey,
    pub account_id: AccountId,
    pub validator_pub_key: PubKey,
    pub validator_account_id: AccountId,
    pub sig: TeeSignature,
}

#[derive(Debug, PartialEq, Eq, Clone, Encode, Decode, Default)]
#[cfg_attr(feature = "std", derive(Serialize, Deserialize))]
pub struct WorkReport {
    pub pub_key: PubKey,
    pub block_number: u64,
    pub block_hash: Vec<u8>,
    pub used: u64,
    pub reserved: u64,
    pub files: Vec<(MerkleRoot, u64)>,
    pub sig: TeeSignature,
}

/// An event handler for reporting works
pub trait Works<AccountId> {
    fn report_works(controller: &AccountId, own_workload: u128, total_workload: u128);
}

impl<AId> Works<AId> for () {
    fn report_works(_: &AId, _: u128, _: u128) {}
}

/// Implement market's order inspector, bonding with work report
/// and return if the order is legality
impl<T: Trait> OrderInspector<T::AccountId> for Module<T> {
    fn check_works(provider: &T::AccountId, file_size: u64) -> bool {
        if let Some(wr) = Self::work_reports(provider) {
              wr.reserved > file_size
        } else {
            false
        }
    }
}

/// The module's configuration trait.
pub trait Trait: system::Trait {
    /// The overarching event type.
    type Event: From<Event<Self>> + Into<<Self as system::Trait>::Event>;

    /// The handler for reporting works.
    type Works: Works<Self::AccountId>;

    /// Interface for interacting with a market module.
    type MarketInterface: MarketInterface<Self::AccountId, Self::Hash>;
}

decl_storage! {
    trait Store for Module<T: Trait> as Tee {
        /// The TEE identities, mapping from controller to optional identity value
        pub TeeIdentities get(fn tee_identities) config():
            map hasher(blake2_128_concat) T::AccountId => Option<Identity<T::AccountId>>;

        /// Node's work report, mapping from controller to optional work_report
        pub WorkReports get(fn work_reports) config():
            map hasher(blake2_128_concat) T::AccountId  => Option<WorkReport>;

        /// The current report slot block number, this value should be a multiple of era block
        pub CurrentReportSlot get(fn current_report_slot) config(): ReportSlot;

        /// Recording whether the validator reported works of each era
        /// We leave it keep all era's report info
        /// cause B-tree won't build index on key2(ReportSlot)
        pub ReportedInSlot get(fn reported_in_slot) build(|config: &GenesisConfig<T>| {
            config.work_reports.iter().map(|(account_id, _)|
                (account_id.clone(), 0, true)
            ).collect::<Vec<_>>()
        }): double_map hasher(twox_64_concat) T::AccountId, hasher(twox_64_concat) ReportSlot
        => bool = false;

        /// The used workload, used for calculating stake limit in the end of era
        /// default is 0
        pub Used get(fn used): u128 = 0;

        /// The reserved workload, used for calculating stake limit in the end of era
        /// default is 0
        pub Reserved get(fn reserved): u128 = 0;
    }
}

decl_module! {
    pub struct Module<T: Trait> for enum Call where origin: T::Origin {
        // Initializing events
        // this is needed only if you are using events in your module
        fn deposit_event() = default;

        #[weight = 1_000_000]
        pub fn register_identity(origin, identity: Identity<T::AccountId>) -> DispatchResult {
            let who = ensure_signed(origin)?;

            // 0. Genesis validators have rights to register themselves
            if let Some(maybe_genesis_validator) = <TeeIdentities<T>>::get(&who) {
                if &maybe_genesis_validator.account_id == &maybe_genesis_validator.validator_account_id {
                    // Store the tee identity
                    <TeeIdentities<T>>::insert(&who, &identity);
                    return Ok(());
                }
            }

            let applier = &identity.account_id;
            let validator = &identity.validator_account_id;
            let applier_pk = &identity.pub_key;
            let validator_pk = &identity.validator_pub_key;

            // 1. Ensure who is applier
            ensure!(&who == applier, "Tee applier must be the extrinsic sender");

            // 2. applier cannot be validator
            ensure!(applier != validator, "You cannot verify yourself");
            ensure!(applier_pk != validator_pk, "You cannot verify yourself");

            // 3. v_account_id should been validated before
            ensure!(<TeeIdentities<T>>::contains_key(validator), "Validator needs to be validated before");
            ensure!(&<TeeIdentities<T>>::get(validator).unwrap().pub_key == validator_pk, "Validator public key not found");

            // 4. Check pub_key is unique
            ensure!(Self::pub_key_is_unique(applier_pk), "Public key already be registered");

            // 5. Verify sig
            ensure!(Self::identity_sig_check(&identity), "Tee report signature is illegal");

            // 6. applier is new add or needs to be updated
            if !Self::tee_identities(applier).contains(&identity) {
                // Store the tee identity
                <TeeIdentities<T>>::insert(applier, &identity);

                // Emit tee identity event
                Self::deposit_event(RawEvent::RegisterIdentity(who, identity));
            }

            Ok(())
        }

<<<<<<< HEAD
        #[weight = SimpleDispatchInfo::default()]
        pub fn report_works(origin, work_report: WorkReport) -> DispatchResult {
=======
        #[weight = 1_000_000]
        fn report_works(origin, work_report: WorkReport) -> DispatchResult {
>>>>>>> c6415301
            let who = ensure_signed(origin)?;

            // 1. Ensure reporter is verified
            ensure!(<TeeIdentities<T>>::contains_key(&who), "Reporter must be registered before");
            ensure!(&<TeeIdentities<T>>::get(&who).unwrap().pub_key == &work_report.pub_key, "Validator public key not found");

            // 2. Do timing check
            ensure!(Self::work_report_timing_check(&work_report).is_ok(), "Work report's timing is wrong");

            // 3. Do sig check
            ensure!(Self::work_report_sig_check(&work_report), "Work report signature is illegal");

            // 4. Maybe upsert work report
            if Self::maybe_upsert_work_report(&who, &work_report) {
                // 5. Emit workload event
                Self::deposit_event(RawEvent::ReportWorks(who, work_report));
            }
            Ok(())
        }
    }
}

impl<T: Trait> Module<T> {
    // PUBLIC MUTABLES
    /// This function is for updating all identities, in details:
    /// 1. call `update_and_get_workload` for every identity, which will return (reserved, used)
    /// this also (maybe) remove the `outdated` work report
    /// 2. re-calculate `Used` and `Reserved`
    /// 3. update `CurrentReportSlot`
    /// 4. call `Works::report_works` interface for every identity
    ///
    /// TC = O(2n)
    /// DB try is 2n+5+Works_DB_try
    pub fn update_identities() {
        // Ideally, reported_rs should be current_rs + 1
        let reported_rs = Self::get_reported_slot();
        let current_rs = Self::current_report_slot();
        // 1. Report slot did not change, it should not trigger updating
        if current_rs == reported_rs {
            return;
        }

        // 2. Update id's work report, get id's workload and total workload
        let mut total_used = 0;
        let mut total_reserved = 0;

        // TODO: avoid iterate all identities
        let workload_map: Vec<(T::AccountId, u128)> = <TeeIdentities<T>>::iter().map(|(controller, _)| {
            // a. calculate this controller's order file map
            let mut order_files: Vec<(MerkleRoot, T::Hash)> = vec![];
            if let Some(provision) = T::MarketInterface::providers(&controller) {
                order_files = provision.file_map.values()
                    .filter_map(|order_id| {
                        // Get order status(should exist) and (maybe) change the status
                        let sorder =
                            T::MarketInterface::maybe_get_sorder(order_id).unwrap_or_default();
                        if sorder.order_status == OrderStatus::Success {
                            Some((sorder.file_identifier, order_id.clone()))
                        } else {
                            None
                        }
                    })
                    .collect();
            }

            // b. calculate controller's own reserved and used space
            let (reserved, used) = Self::update_and_get_workload(&controller, &order_files, current_rs);

            // c. add to total
            total_used += used;
            total_reserved += reserved;

            // d. return my own to construct workload map
            (controller.clone(), used + reserved)
        }).collect();

        Used::put(total_used);
        Reserved::put(total_reserved);
        let total_workload = total_used + total_reserved;

        // 3. Update current report slot
        CurrentReportSlot::mutate(|crs| *crs = reported_rs);

        // 4. Update stake limit
        for (controller, own_workload) in workload_map {
            T::Works::report_works(&controller, own_workload, total_workload);
        }
    }

    // PRIVATE MUTABLES
    /// This function will (maybe) update or insert a work report, in details:
    /// 1. calculate used from reported files
    /// 2. set `ReportedInSlot` to true
    /// 3. update `Used` and `Reserved`
    /// 4. call `Works::report_works` interface
    fn maybe_upsert_work_report(who: &T::AccountId, wr: &WorkReport) -> bool {
        let mut old_used: u128 = 0;
        let mut old_reserved: u128 = 0;
        let rs = Self::get_reported_slot();

        // 1. Judge if wr exists
        if let Some(old_wr) = Self::work_reports(who) {
            if &old_wr == wr {
                return false;
            } else {
                old_used = old_wr.used as u128;
                old_reserved = old_wr.reserved as u128;
            }
        }

        // 2. Calculate used space
        let mut updated_wr = wr.clone();
        let file_map = T::MarketInterface::providers(who).unwrap_or_default().file_map;
        updated_wr.used = wr.files.iter().fold(0, |used, (f_id, f_size)| {
            if let Some(order_id) = file_map.get(f_id) {
                // Get order status(should exist) and (maybe) change the status
                let mut sorder =
                    T::MarketInterface::maybe_get_sorder(order_id).unwrap_or_default();

                // TODO: we should specially handle `Failed` status
                if sorder.order_status != OrderStatus::Success {
                    // 1. Reset `expired_on` and `completed_on` for new order
                    if sorder.order_status == OrderStatus::Pending {
                        let current_block_numeric = Self::get_current_block_number();
                        // go panic if `current_block_numeric` > `created_on`
                        sorder.expired_on += current_block_numeric - sorder.created_on;
                        sorder.completed_on = current_block_numeric;
                    }

                    // 2. Change order status to `Success`
                    sorder.order_status = OrderStatus::Success;

                    // 3. (Maybe) set sorder
                    // TODO: we should specially handle `Failed` status
                    T::MarketInterface::maybe_set_sorder(order_id, &sorder);
                }
                return used + *f_size
            }
            used
        });

        // 3. Upsert work report and mark who has reported in this (report)slot
        <WorkReports<T>>::insert(who, &updated_wr);
        <ReportedInSlot<T>>::insert(who, rs, true);

        // 4. Update workload
        let used = updated_wr.used as u128;
        let reserved = updated_wr.reserved as u128;
        let total_used = Self::used() - old_used + used;
        let total_reserved = Self::reserved() - old_reserved + reserved;

        Used::put(total_used);
        Reserved::put(total_reserved);
        let total_workload = total_used + total_reserved;

        // 5. Update work report for every identity
        for (controller, wr) in <WorkReports<T>>::iter() {
            T::Works::report_works(
                &controller,
                (wr.used + wr.reserved) as u128,
                total_workload
            );
        }
        true
    }

    /// Get updated workload by controller account,
    /// this function should only be called in the new era
    /// otherwise, it will be an void in this recursive loop, it mainly includes:
    /// 1. passive check according to market order, it (maybe) update `used` and `order_status`;
    /// 2. (maybe) remove outdated work report
    /// 3. return the (reserved, used) storage of this controller account
    fn update_and_get_workload(controller: &T::AccountId, order_map: &Vec<(MerkleRoot, T::Hash)>, current_rs: u64) -> (u128, u128) {
        // Judge if this controller reported works in this current era
        if let Some(wr) = Self::work_reports(controller) {
            if Self::reported_in_slot(controller, current_rs) {
                // 1. Get all work report files
                let wr_files: Vec<MerkleRoot> = wr.files.iter().map(|(f_id, _)| f_id.clone()).collect();

                // 2. Check every order files are stored by controller
                for (f_id, order_id) in order_map {
                    if !wr_files.contains(f_id) {
                        // 3. Set status to failed
                        let mut sorder =
                            T::MarketInterface::maybe_get_sorder(order_id).unwrap_or_default();
                        sorder.order_status = OrderStatus::Failed;
                        T::MarketInterface::maybe_set_sorder(order_id, &sorder);
                        // TODO: add market slashing here
                    }
                }

                // 3. Return reserved and used
                (wr.reserved as u128, wr.used as u128)
            } else {
                // Remove work report when it is outdated
                if wr.block_number < current_rs {
                    <WorkReports<T>>::remove(controller);
                }
                (0, 0)
            }
        } else {
            (0, 0)
        }
    }

    // PRIVATE IMMUTABLES
    /// This function is judging if the pub_key already be registered
    /// TC is O(n)
    /// DB try is O(1)
    fn pub_key_is_unique(pk: &PubKey) -> bool {
        let mut is_unique = true;

        for (_, id) in <TeeIdentities<T>>::iter() {
            if &id.pub_key == pk {
                is_unique = false;
                break
            }
        }

        is_unique
    }

    fn identity_sig_check(id: &Identity<T::AccountId>) -> bool {
        let applier_id = id.account_id.encode();
        let validator_id = id.validator_account_id.encode();
        api::crypto::verify_identity_sig(
            &id.pub_key,
            &applier_id,
            &id.validator_pub_key,
            &validator_id,
            &id.sig,
        )
    }

    fn work_report_timing_check(wr: &WorkReport) -> DispatchResult {
        // 1. Check block hash
        let wr_block_number: T::BlockNumber = wr.block_number.try_into().ok().unwrap();
        let wr_block_hash = <system::Module<T>>::block_hash(wr_block_number)
            .as_ref()
            .to_vec();
        ensure!(
            &wr_block_hash == &wr.block_hash,
            "work report hash is illegal"
        );

        // 2. Check work report timing
        ensure!(
            wr.block_number == 1 || wr.block_number == Self::get_reported_slot(),
            "work report is outdated or beforehand"
        );

        Ok(())
    }

    fn work_report_sig_check(wr: &WorkReport) -> bool {
        api::crypto::verify_work_report_sig(
            &wr.pub_key,
            wr.block_number,
            &wr.block_hash,
            wr.reserved,
            &wr.files,
            &wr.sig,
        )
    }

    fn get_current_block_number() -> BlockNumber {
        let current_block_number = <system::Module<T>>::block_number();
        TryInto::<u32>::try_into(current_block_number).ok().unwrap()
    }

    fn get_reported_slot() -> u64 {
        let current_block_numeric = Self::get_current_block_number() as u64;
        let current_report_index = current_block_numeric / REPORT_SLOT;
        current_report_index * REPORT_SLOT
    }
}

decl_event!(
    pub enum Event<T>
    where
        AccountId = <T as system::Trait>::AccountId,
    {
        RegisterIdentity(AccountId, Identity<AccountId>),
        ReportWorks(AccountId, WorkReport),
    }
);<|MERGE_RESOLUTION|>--- conflicted
+++ resolved
@@ -167,13 +167,8 @@
             Ok(())
         }
 
-<<<<<<< HEAD
-        #[weight = SimpleDispatchInfo::default()]
+        #[weight = 1_000_000]
         pub fn report_works(origin, work_report: WorkReport) -> DispatchResult {
-=======
-        #[weight = 1_000_000]
-        fn report_works(origin, work_report: WorkReport) -> DispatchResult {
->>>>>>> c6415301
             let who = ensure_signed(origin)?;
 
             // 1. Ensure reporter is verified
