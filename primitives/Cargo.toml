[package]
name = "cst-primitives"
<<<<<<< HEAD
version = "0.8.2"
=======
version = "0.9.0"
>>>>>>> 190c387b
authors = ["crustio"]
edition = "2018"
license = "GPL-3.0"
homepage = "https://crust.network"
repository = "https://github.com/crustio/crust/"

[dependencies]
# third party dependencies
serde = { version = "1.0.106", optional = true, features = ["derive"] }
parity-scale-codec = { version = "1.3.4", default-features = false, features = ["bit-vec", "derive"] }

# substrate primitives
sp-runtime = { version = '2.0.0', default-features = false }
sp-core = { version = '2.0.0', default-features = false }
sp-std = { version = '2.0.0', default-features = false }
frame-support = { default-features = false, version = '2.0.0' }

[features]
default = ["std"]
std = [
	"parity-scale-codec/std",
	"sp-runtime/std",
	"sp-core/std",
	"sp-std/std",
	"frame-support/std",
	"serde",
]<|MERGE_RESOLUTION|>--- conflicted
+++ resolved
@@ -1,10 +1,6 @@
 [package]
 name = "cst-primitives"
-<<<<<<< HEAD
-version = "0.8.2"
-=======
 version = "0.9.0"
->>>>>>> 190c387b
 authors = ["crustio"]
 edition = "2018"
 license = "GPL-3.0"
