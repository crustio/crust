--- conflicted
+++ resolved
@@ -2,11 +2,7 @@
 authors = ['crustio']
 edition = '2018'
 name = 'crust-rpc'
-<<<<<<< HEAD
-version = '0.8.2'
-=======
 version = '0.9.0'
->>>>>>> 190c387b
 license = "GPL-3.0"
 homepage = "https://crust.network"
 repository = "https://github.com/crustio/crust/"
