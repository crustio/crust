--- conflicted
+++ resolved
@@ -2,11 +2,7 @@
 authors = ['crustio']
 edition = '2018'
 name = 'crust-runtime'
-<<<<<<< HEAD
-version = '0.8.2'
-=======
 version = '0.9.0'
->>>>>>> 190c387b
 build = 'build.rs'
 license = "GPL-3.0"
 homepage = "https://crust.network"
