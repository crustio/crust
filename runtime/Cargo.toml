--- conflicted
+++ resolved
@@ -7,10 +7,8 @@
 
 [dependencies]
 cstrml-tee = { path = '../cstrml/tee', default_features = false }
-<<<<<<< HEAD
 cstrml-staking = { path = '../cstrml/staking', default_features = false }
-=======
->>>>>>> 767cce3b
+
 
 [dependencies.authorship]
 default-features = false
@@ -300,12 +298,8 @@
     'treasury/std',
     'transaction-payment/std',
     'sp-runtime-interface/std',
-<<<<<<< HEAD
     'cstrml-tee/std',
     'cstrml-staking/std'
-=======
-    'cstrml-tee/std'
->>>>>>> 767cce3b
 ]
 
 [build-dependencies.wasm-builder-runner]
