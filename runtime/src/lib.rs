// Copyright (C) 2019-2021 Crust Network Technologies Ltd.
// This file is part of Crust.

//! The Crust runtime. This can be compiled with `#[no_std]`, ready for Wasm.

#![cfg_attr(not(feature = "std"), no_std)]
// `construct_runtime!` does a lot of recursion and requires us to increase the limit to 256.
#![recursion_limit = "256"]

// Make the WASM binary available.
#[cfg(feature = "std")]
include!(concat!(env!("OUT_DIR"), "/wasm_binary.rs"));

mod impls;
mod weights;

use sp_core::{
    u32_trait::{_1, _2, _3, _4, _5},
    OpaqueMetadata,
};
use sp_runtime::{Perquintill, FixedPointNumber, traits::{
    BlakeTwo256, Block as BlockT, OpaqueKeys, IdentityLookup, Saturating
}};
use sp_runtime::{
    create_runtime_str, generic, impl_opaque_keys,
    Permill, Percent, ApplyExtrinsicResult, Perbill, KeyTypeId, ModuleId,
    transaction_validity::{TransactionValidity, TransactionSource, TransactionPriority}
};
use sp_std::prelude::*;

use pallet_grandpa::{AuthorityId as GrandpaId, fg_primitives, AuthorityList as GrandpaAuthorityList};
pub use pallet_transaction_payment::{Multiplier, TargetedFeeAdjustment, CurrencyAdapter};
use sp_api::impl_runtime_apis;
use sp_staking::SessionIndex;

#[cfg(feature = "std")]
use sp_version::NativeVersion;
use sp_version::RuntimeVersion;

// A few exports that help ease life for downstream crates.
pub use authority_discovery_primitives::AuthorityId as AuthorityDiscoveryId;
pub use balances::Call as BalancesCall;
pub use frame_support::{
    construct_runtime, parameter_types,
    traits::{Currency, KeyOwnerProofSystem, Randomness, OnUnbalanced, Imbalance, LockIdentifier, SplitTwoWays, U128CurrencyToVote},
    weights::{
        Weight, IdentityFee, DispatchClass,
        constants::{BlockExecutionWeight, ExtrinsicBaseWeight, RocksDbWeight, WEIGHT_PER_SECOND},
    },
    StorageValue,
};
use frame_system::limits::{BlockLength, BlockWeights};
use frame_system::{EnsureRoot, EnsureOneOf};
pub use pallet_im_online::sr25519::AuthorityId as ImOnlineId;
use static_assertions::const_assert;

#[cfg(any(feature = "std", test))]
pub use sp_runtime::BuildStorage;
use pallet_session::{historical as session_historical};
pub use pallet_timestamp::Call as TimestampCall;

/// Implementations of some helper traits passed into runtime modules as associated types.
use impls::{CurrencyToVoteHandler, ToAuthor};

/// Crust primitives
use primitives::{
    constants::{time::*, currency::*},
    *
};

#[cfg(feature = "std")]
pub use staking::StakerStatus;

/// Opaque types. These are used by the CLI to instantiate machinery that don't need to know
/// the specifics of the runtime. They can then be made to be agnostic over specific formats
/// of data like extrinsics, allowing for them to continue syncing the network through upgrades
/// to even the core datastructures.
pub mod opaque {
    use super::*;

    pub use sp_runtime::OpaqueExtrinsic as UncheckedExtrinsic;

    /// Opaque block header type.
    pub type Header = generic::Header<BlockNumber, BlakeTwo256>;
    /// Opaque block type.
    pub type Block = generic::Block<Header, UncheckedExtrinsic>;
    /// Opaque block identifier type.
    pub type BlockId = generic::BlockId<Block>;
}

impl_opaque_keys! {
    pub struct SessionKeys {
        pub grandpa: Grandpa,
        pub babe: Babe,
        pub im_online: ImOnline,
        pub authority_discovery: AuthorityDiscovery,
    }
}

/// This runtime version.
pub const VERSION: RuntimeVersion = RuntimeVersion {
    spec_name: create_runtime_str!("crust"),
    impl_name: create_runtime_str!("crustio-crust"),
    authoring_version: 1,
    spec_version: 9,
    impl_version: 1,
    apis: RUNTIME_API_VERSIONS,
    transaction_version: 1
};

/// The version information used to identify this runtime when compiled natively.
#[cfg(feature = "std")]
pub fn native_version() -> NativeVersion {
    NativeVersion {
        runtime_version: VERSION,
        can_author_with: Default::default(),
    }
}

type MoreThanHalfCouncil = EnsureOneOf<
    AccountId,
    EnsureRoot<AccountId>,
    pallet_collective::EnsureProportionMoreThan<_1, _2, AccountId, CouncilCollective>
>;

/// We assume that an on-initialize consumes 2.5% of the weight on average, hence a single extrinsic
/// will not be allowed to consume more than `AvailableBlockRatio - 2.5%`.
pub const AVERAGE_ON_INITIALIZE_RATIO: Perbill = Perbill::from_perthousand(25);
/// We allow `Normal` extrinsics to fill up the block up to 75%, the rest can be used
/// by  Operational  extrinsics.
const NORMAL_DISPATCH_RATIO: Perbill = Perbill::from_percent(75);
/// We allow for 2 seconds of compute with a 6 second average block time.
pub const MAXIMUM_BLOCK_WEIGHT: Weight = 2 * WEIGHT_PER_SECOND;
parameter_types! {
    pub const BlockHashCount: BlockNumber = 2400;
    pub const MaximumBlockWeight: Weight = 2 * WEIGHT_PER_SECOND;
    pub const AvailableBlockRatio: Perbill = Perbill::from_percent(75);
    pub const MaximumBlockLength: u32 = 5 * 1024 * 1024;
    pub const Version: RuntimeVersion = VERSION;
    pub MaximumExtrinsicWeight: Weight = AvailableBlockRatio::get()
        .saturating_sub(Perbill::from_percent(10)) * MaximumBlockWeight::get();
	pub RuntimeBlockLength: BlockLength =
		BlockLength::max_with_normal_ratio(5 * 1024 * 1024, NORMAL_DISPATCH_RATIO);
	pub RuntimeBlockWeights: BlockWeights = BlockWeights::builder()
		.base_block(BlockExecutionWeight::get())
		.for_class(DispatchClass::all(), |weights| {
			weights.base_extrinsic = ExtrinsicBaseWeight::get();
		})
		.for_class(DispatchClass::Normal, |weights| {
			weights.max_total = Some(NORMAL_DISPATCH_RATIO * MAXIMUM_BLOCK_WEIGHT);
		})
		.for_class(DispatchClass::Operational, |weights| {
			weights.max_total = Some(MAXIMUM_BLOCK_WEIGHT);
			// Operational transactions have some extra reserved space, so that they
			// are included even if block reached `MAXIMUM_BLOCK_WEIGHT`.
			weights.reserved = Some(
				MAXIMUM_BLOCK_WEIGHT - NORMAL_DISPATCH_RATIO * MAXIMUM_BLOCK_WEIGHT
			);
		})
		.avg_block_initialization(AVERAGE_ON_INITIALIZE_RATIO)
		.build_or_panic();
}

impl frame_system::Config for Runtime {
    /// The basic call filter to use in dispatchable.
    type BaseCallFilter = ();
    /// The ubiquitous origin type.
    type Origin = Origin;
    /// The aggregated dispatch type that is available for extrinsics.
    type Call = Call;
    /// The index type for storing how many extrinsics an account has signed.
    type Index = Index;
    /// The index type for blocks.
    type BlockNumber = BlockNumber;
    /// The type for hashing blocks and tries.
    type Hash = Hash;
    /// The hashing algorithm used.
    type Hashing = BlakeTwo256;
    /// The identifier used to distinguish between accounts.
    type AccountId = AccountId;
    /// The lookup mechanism to get account ID from whatever is passed in dispatchers.
    type Lookup = IdentityLookup<AccountId>;
    /// The header type.
    type Header = generic::Header<BlockNumber, BlakeTwo256>;
    /// The ubiquitous event type.
    type Event = Event;
    /// Maximum number of block number to block hash mappings to keep (oldest pruned first).
    type BlockHashCount = BlockHashCount;
    /// The weight of database operations that the runtime can invoke.
    type DbWeight = RocksDbWeight;
    /// Version of the runtime.
    type Version = Version;
    /// Converts a module to the index of the module in `construct_runtime!`.
    ///
    /// This type is being generated by `construct_runtime!`.
    type PalletInfo = PalletInfo;
    /// The data to be stored in an account.
    type AccountData = balances::AccountData<Balance>;
    /// What to do if a new account is created.
    type OnNewAccount = ();
    /// What to do if an account is fully reaped from the system.
    type OnKilledAccount = ();
    type SystemWeightInfo = weights::frame_system::WeightInfo<Runtime>;
    type BlockWeights = RuntimeBlockWeights;
    type BlockLength = RuntimeBlockLength;
}

parameter_types! {
	pub MaximumSchedulerWeight: Weight = Perbill::from_percent(80) * RuntimeBlockWeights::get().max_block;
	pub const MaxScheduledPerBlock: u32 = 50;
}

impl pallet_scheduler::Config for Runtime {
    type Event = Event;
    type Origin = Origin;
    type PalletsOrigin = OriginCaller;
    type Call = Call;
    type MaximumWeight = MaximumSchedulerWeight;
    type ScheduleOrigin = EnsureRoot<AccountId>;
    type MaxScheduledPerBlock = MaxScheduledPerBlock;
    type WeightInfo = weights::pallet_scheduler::WeightInfo<Runtime>;
}

parameter_types! {
    pub const EpochDuration: u64 = EPOCH_DURATION_IN_BLOCKS as u64;
    pub const ExpectedBlockTime: u64 = MILLISECS_PER_BLOCK;
}

impl pallet_babe::Config for Runtime {
    type EpochDuration = EpochDuration;
    type ExpectedBlockTime = ExpectedBlockTime;

    // session module is the trigger
    type EpochChangeTrigger = pallet_babe::ExternalTrigger;

    type KeyOwnerProof = <Self::KeyOwnerProofSystem as KeyOwnerProofSystem<(
        KeyTypeId,
        pallet_babe::AuthorityId,
    )>>::Proof;

    type KeyOwnerIdentification = <Self::KeyOwnerProofSystem as KeyOwnerProofSystem<(
        KeyTypeId,
        pallet_babe::AuthorityId,
    )>>::IdentificationTuple;

    type KeyOwnerProofSystem = Historical;

    type HandleEquivocation = pallet_babe::EquivocationHandler<Self::KeyOwnerIdentification, Offences>;

    type WeightInfo = ();
}

parameter_types! {
    pub const IndexDeposit: Balance = 1 * DOLLARS;
}

impl pallet_indices::Config for Runtime {
    type AccountIndex = AccountIndex;
    type Currency = Balances;
    type Deposit = IndexDeposit;
    type Event = Event;
    type WeightInfo = weights::pallet_indices::WeightInfo<Runtime>;
}

impl pallet_authority_discovery::Config for Runtime {}

impl<C> frame_system::offchain::SendTransactionTypes<C> for Runtime where
    Call: From<C>,
{
    type Extrinsic = UncheckedExtrinsic;
    type OverarchingCall = Call;
}

parameter_types! {
    pub const SessionDuration: BlockNumber = EPOCH_DURATION_IN_BLOCKS as _;
}

parameter_types! {
	pub StakingUnsignedPriority: TransactionPriority =
		Perbill::from_percent(90) * TransactionPriority::max_value();
	pub const ImOnlineUnsignedPriority: TransactionPriority = TransactionPriority::max_value();
}

impl pallet_im_online::Config for Runtime {
    type AuthorityId = ImOnlineId;
    type Event = Event;
    type ReportUnresponsiveness = Offences;
    type SessionDuration = SessionDuration;
    type UnsignedPriority = ImOnlineUnsignedPriority;
    type WeightInfo = weights::pallet_im_online::WeightInfo<Runtime>;
}

impl pallet_grandpa::Config for Runtime {
    type Event = Event;
    type Call = Call;

    type KeyOwnerProofSystem = Historical;

    type KeyOwnerProof =
    <Self::KeyOwnerProofSystem as KeyOwnerProofSystem<(KeyTypeId, GrandpaId)>>::Proof;

    type KeyOwnerIdentification = <Self::KeyOwnerProofSystem as KeyOwnerProofSystem<(
        KeyTypeId,
        GrandpaId,
    )>>::IdentificationTuple;

    type HandleEquivocation = pallet_grandpa::EquivocationHandler<Self::KeyOwnerIdentification, Offences>;

    type WeightInfo = ();
}

parameter_types! {
	// Minimum 100 bytes/CRU deposited (1 CENT/byte)
	pub const BasicDeposit: Balance = 5 * DOLLARS;       // 258 bytes on-chain
	pub const FieldDeposit: Balance = 1 * DOLLARS;        // 66 bytes on-chain
	pub const SubAccountDeposit: Balance = 2 * DOLLARS;   // 53 bytes on-chain
	pub const MaxSubAccounts: u32 = 100;
	pub const MaxAdditionalFields: u32 = 100;
	pub const MaxRegistrars: u32 = 20;
}

impl pallet_identity::Config for Runtime {
    type Event = Event;
    type Currency = Balances;
    type BasicDeposit = BasicDeposit;
    type FieldDeposit = FieldDeposit;
    type SubAccountDeposit = SubAccountDeposit;
    type MaxSubAccounts = MaxSubAccounts;
    type MaxAdditionalFields = MaxAdditionalFields;
    type MaxRegistrars = MaxRegistrars;
    type Slashed = Treasury;
    type ForceOrigin = MoreThanHalfCouncil;
    type RegistrarOrigin = MoreThanHalfCouncil;
    type WeightInfo = weights::pallet_identity::WeightInfo<Runtime>;
}

impl pallet_utility::Config for Runtime {
    type Event = Event;
    type Call = Call;
    type WeightInfo = weights::pallet_utility::WeightInfo<Runtime>;
}

parameter_types! {
    pub const MinimumPeriod: u64 = SLOT_DURATION / 2;
}

impl pallet_timestamp::Config for Runtime {
    /// A timestamp: milliseconds since the unix epoch.
    type Moment = u64;
    type OnTimestampSet = Babe;
    type MinimumPeriod = MinimumPeriod;
    type WeightInfo = weights::pallet_timestamp::WeightInfo<Runtime>;
}

parameter_types! {
    pub const UncleGenerations: BlockNumber = 0;
}

impl pallet_authorship::Config for Runtime {
    type FindAuthor = pallet_session::FindAccountFromAuthorIndex<Self, Babe>;
    type UncleGenerations = UncleGenerations;
    type FilterUncle = ();
    type EventHandler = (Staking, ImOnline);
}

parameter_types! {
    pub const DisabledValidatorsThreshold: Perbill = Perbill::from_percent(17);
}

impl pallet_session::Config for Runtime {
    type Event = Event;
    type ValidatorId = AccountId;
    type ValidatorIdOf = staking::StashOf<Self>;
    type ShouldEndSession = Babe;
    type NextSessionRotation = Babe;
    type SessionManager = Staking;
    type SessionHandler = <SessionKeys as OpaqueKeys>::KeyTypeIdProviders;
    type Keys = SessionKeys;
    type DisabledValidatorsThreshold = DisabledValidatorsThreshold;
    type WeightInfo = weights::pallet_session::WeightInfo<Runtime>;
}

impl pallet_session::historical::Config for Runtime {
    type FullIdentification = staking::Exposure<AccountId, Balance>;
    type FullIdentificationOf = staking::ExposureOf<Runtime>;
}

parameter_types! {
    pub const StakingModuleId: ModuleId = ModuleId(*b"cstaking");
    // 3 sessions in an era (30 mins).
    pub const SessionsPerEra: SessionIndex = 3;
    // 28 eras for unbonding (14 hours).
    pub const BondingDuration: staking::EraIndex = 28;
    // 28 eras in which slashes can be cancelled (14 hours).
    pub const SlashDeferDuration: staking::EraIndex = 28;
    // 1 * CRUs / TB, since we treat 1 TB = 1_000_000_000_000, so the ratio = `1`
    pub const SPowerRatio: u128 = 1;
    // 64 guarantors for one validator.
    pub const MaxGuarantorRewardedPerValidator: u32 = 64;
    // 60 eras means 15 days if era = 6 hours
    pub const MarketStakingPotDuration: u32 = 60;
    // Authoring and Staking reward ratio
    pub const AuthoringAndStakingRatio: Perbill = Perbill::from_percent(20);
}

impl staking::Config for Runtime {
    type ModuleId = StakingModuleId;
    type Currency = Balances;
    type UnixTime = Timestamp;

    type CurrencyToVote = CurrencyToVoteHandler;
    type RewardRemainder = ();
    type Event = Event;
    type Slash = Treasury;
    type Reward = ();
    type Randomness = RandomnessCollectiveFlip;
    type SessionsPerEra = SessionsPerEra;
    type BondingDuration = BondingDuration;
    type MaxGuarantorRewardedPerValidator = MaxGuarantorRewardedPerValidator;
    type SlashDeferDuration = SlashDeferDuration;

    // A majority of the council can cancel the slash.
    type SlashCancelOrigin = frame_system::EnsureRoot<Self::AccountId>;
    type SessionInterface = Self;
    type SPowerRatio = SPowerRatio;
    type MarketStakingPot = Market;
    type MarketStakingPotDuration = MarketStakingPotDuration;
    type AuthoringAndStakingRatio = AuthoringAndStakingRatio;
    type WeightInfo = staking::weight::WeightInfo;
}

parameter_types! {
    pub OffencesWeightSoftLimit: Weight = Perbill::from_percent(60) * MaximumBlockWeight::get();
}

impl pallet_offences::Config for Runtime {
    type Event = Event;
    type IdentificationTuple = pallet_session::historical::IdentificationTuple<Self>;
    type OnOffenceHandler = Staking;
    type WeightSoftLimit = OffencesWeightSoftLimit;
}

parameter_types! {
    pub const ExistentialDeposit: u128 = 1 * CENTS;
    pub const MaxLocks: u32 = 50;
}

parameter_types! {
	pub const CandidacyBond: Balance = 10 * DOLLARS;
	pub const VotingBond: Balance = 1 * DOLLARS;
	pub const TermDuration: BlockNumber = 7 * DAYS;
	pub const DesiredMembers: u32 = 7;
	pub const DesiredRunnersUp: u32 = 7;
	pub const ElectionsPhragmenModuleId: LockIdentifier = *b"phrelect";
}
// Make sure that there are no more than MaxMembers members elected via phragmen.
const_assert!(DesiredMembers::get() <= CouncilMaxMembers::get());

impl pallet_elections_phragmen::Config for Runtime {
	type Event = Event;
	type ModuleId = ElectionsPhragmenModuleId;
	type Currency = Balances;
	type ChangeMembers = Council;
	// NOTE: this implies that council's genesis members cannot be set directly and must come from
	// this module.
	type InitializeMembers = Council;
	type CurrencyToVote = U128CurrencyToVote;
	type CandidacyBond = CandidacyBond;
	type VotingBond = VotingBond;
	type LoserCandidate = ();
	type BadReport = ();
	type KickedMember = ();
	type DesiredMembers = DesiredMembers;
	type DesiredRunnersUp = DesiredRunnersUp;
	type TermDuration = TermDuration;
	type WeightInfo = weights::pallet_elections_phragmen::WeightInfo<Runtime>;
}

parameter_types! {
    pub const CouncilMotionDuration: BlockNumber = 3 * DAYS;
	pub const CouncilMaxProposals: u32 = 100;
	pub const CouncilMaxMembers: u32 = 100;
}

type CouncilCollective = pallet_collective::Instance1;
impl pallet_collective::Config<CouncilCollective> for Runtime {
    type Origin = Origin;
    type Proposal = Call;
    type Event = Event;
    type MotionDuration = CouncilMotionDuration;
    type MaxProposals = CouncilMaxProposals;
    type MaxMembers = CouncilMaxMembers;
    type DefaultVote = pallet_collective::PrimeDefaultVote;
    type WeightInfo = weights::pallet_collective::WeightInfo<Runtime>;
}

parameter_types! {
	pub const ProposalBond: Permill = Permill::from_percent(5);
	pub const ProposalBondMinimum: Balance = 20 * DOLLARS;
	pub const SpendPeriod: BlockNumber = 6 * DAYS;
	pub const Burn: Permill = Permill::from_perthousand(0);
	pub const TreasuryModuleId: ModuleId = ModuleId(*b"py/trsry");

	pub const TipCountdown: BlockNumber = 1 * DAYS;
	pub const TipFindersFee: Percent = Percent::from_percent(20);
	pub const TipReportDepositBase: Balance = 1 * DOLLARS;
	pub const DataDepositPerByte: Balance = 1 * CENTS;
	pub const BountyDepositBase: Balance = 1 * DOLLARS;
	pub const BountyDepositPayoutDelay: BlockNumber = 4 * DAYS;
	pub const BountyUpdatePeriod: BlockNumber = 90 * DAYS;
	pub const MaximumReasonLength: u32 = 16384;
	pub const BountyCuratorDeposit: Permill = Permill::from_percent(50);
	pub const BountyValueMinimum: Balance = 2 * DOLLARS;
}

type ApproveOrigin = EnsureOneOf<
    AccountId,
    EnsureRoot<AccountId>,
    pallet_collective::EnsureProportionAtLeast<_3, _5, AccountId, CouncilCollective>
>;

impl pallet_treasury::Config for Runtime {
    type ModuleId = TreasuryModuleId;
    type Currency = Balances;
    type ApproveOrigin = ApproveOrigin;
    type RejectOrigin = MoreThanHalfCouncil;
    type Event = Event;
    type OnSlash = Treasury;
    type ProposalBond = ProposalBond;
    type ProposalBondMinimum = ProposalBondMinimum;
    type SpendPeriod = SpendPeriod;
    type Burn = Burn;
    type BurnDestination = (); // TODO: Enable Society
    type SpendFunds = Bounties;
    type WeightInfo = weights::pallet_treasury::WeightInfo<Runtime>;
}

impl pallet_bounties::Config for Runtime {
    type Event = Event;
    type BountyDepositBase = BountyDepositBase;
    type BountyDepositPayoutDelay = BountyDepositPayoutDelay;
    type BountyUpdatePeriod = BountyUpdatePeriod;
    type BountyCuratorDeposit = BountyCuratorDeposit;
    type BountyValueMinimum = BountyValueMinimum;
    type DataDepositPerByte = DataDepositPerByte;
    type MaximumReasonLength = MaximumReasonLength;
    type WeightInfo = weights::pallet_bounties::WeightInfo<Runtime>;

}

impl pallet_tips::Config for Runtime {
    type Event = Event;
    type DataDepositPerByte = DataDepositPerByte;
    type MaximumReasonLength = MaximumReasonLength;
    type Tippers = Elections;
    type TipCountdown = TipCountdown;
    type TipFindersFee = TipFindersFee;
    type TipReportDepositBase = TipReportDepositBase;
    type WeightInfo = weights::pallet_tips::WeightInfo<Runtime>;
}

parameter_types! {
	pub const TechnicalMotionDuration: BlockNumber = 5 * DAYS;
	pub const TechnicalMaxProposals: u32 = 100;
	pub const TechnicalMaxMembers: u32 = 100;
}

type TechnicalCollective = pallet_collective::Instance2;
impl pallet_collective::Config<TechnicalCollective> for Runtime {
    type Origin = Origin;
    type Proposal = Call;
    type Event = Event;
    type MotionDuration = TechnicalMotionDuration;
    type MaxProposals = TechnicalMaxProposals;
    type MaxMembers = TechnicalMaxMembers;
    type DefaultVote = pallet_collective::PrimeDefaultVote;
    type WeightInfo = weights::pallet_collective::WeightInfo<Runtime>;
}

type EnsureRootOrHalfCouncil = EnsureOneOf<
    AccountId,
    EnsureRoot<AccountId>,
    pallet_collective::EnsureProportionMoreThan<_1, _2, AccountId, CouncilCollective>
>;
impl pallet_membership::Config<pallet_membership::Instance1> for Runtime {
    type Event = Event;
    type AddOrigin = EnsureRootOrHalfCouncil;
    type RemoveOrigin = EnsureRootOrHalfCouncil;
    type SwapOrigin = EnsureRootOrHalfCouncil;
    type ResetOrigin = EnsureRootOrHalfCouncil;
    type PrimeOrigin = EnsureRootOrHalfCouncil;
    type MembershipInitialized = TechnicalCommittee;
    type MembershipChanged = TechnicalCommittee;
}

parameter_types! {
	pub const LaunchPeriod: BlockNumber = 28 * 24 * 60 * MINUTES;
	pub const VotingPeriod: BlockNumber = 28 * 24 * 60 * MINUTES;
	pub const FastTrackVotingPeriod: BlockNumber = 3 * 24 * 60 * MINUTES;
	pub const InstantAllowed: bool = true;
	pub const MinimumDeposit: Balance = 100 * DOLLARS;
	pub const EnactmentPeriod: BlockNumber = 30 * 24 * 60 * MINUTES;
	pub const CooloffPeriod: BlockNumber = 28 * 24 * 60 * MINUTES;
	// One cent: $10,000 / MB
	pub const PreimageByteDeposit: Balance = 1 * CENTS;
	pub const MaxVotes: u32 = 100;
	pub const MaxProposals: u32 = 100;
}

impl pallet_democracy::Config for Runtime {
    type Proposal = Call;
    type Event = Event;
    type Currency = Balances;
    type EnactmentPeriod = EnactmentPeriod;
    type LaunchPeriod = LaunchPeriod;
    type VotingPeriod = VotingPeriod;
    type MinimumDeposit = MinimumDeposit;
    /// A straight majority of the council can decide what their next motion is.
    type ExternalOrigin = pallet_collective::EnsureProportionAtLeast<_1, _2, AccountId, CouncilCollective>;
    /// A super-majority can have the next scheduled referendum be a straight majority-carries vote.
    type ExternalMajorityOrigin = pallet_collective::EnsureProportionAtLeast<_3, _4, AccountId, CouncilCollective>;
    /// A unanimous council can have the next scheduled referendum be a straight default-carries
    /// (NTB) vote.
    type ExternalDefaultOrigin = pallet_collective::EnsureProportionAtLeast<_1, _1, AccountId, CouncilCollective>;
    /// Two thirds of the technical committee can have an ExternalMajority/ExternalDefault vote
    /// be tabled immediately and with a shorter voting/enactment period.
    type FastTrackOrigin = pallet_collective::EnsureProportionAtLeast<_2, _3, AccountId, TechnicalCollective>;
    type InstantOrigin = pallet_collective::EnsureProportionAtLeast<_1, _1, AccountId, TechnicalCollective>;
    type InstantAllowed = InstantAllowed;
    type FastTrackVotingPeriod = FastTrackVotingPeriod;
    // To cancel a proposal which has been passed, 2/3 of the council must agree to it.
    type CancellationOrigin = pallet_collective::EnsureProportionAtLeast<_2, _3, AccountId, CouncilCollective>;
    // To cancel a proposal before it has been passed, the technical committee must be unanimous or
    // Root must agree.
    type CancelProposalOrigin = EnsureOneOf<
        AccountId,
        EnsureRoot<AccountId>,
        pallet_collective::EnsureProportionAtLeast<_1, _1, AccountId, TechnicalCollective>,
    >;
    type BlacklistOrigin = EnsureRoot<AccountId>;
    // Any single technical committee member may veto a coming council proposal, however they can
    // only do it once and it lasts only for the cooloff period.
    type VetoOrigin = pallet_collective::EnsureMember<AccountId, TechnicalCollective>;
    type CooloffPeriod = CooloffPeriod;
    type PreimageByteDeposit = PreimageByteDeposit;
    type OperationalPreimageOrigin = pallet_collective::EnsureMember<AccountId, CouncilCollective>;
    type Slash = Treasury;
    type Scheduler = Scheduler;
    type PalletsOrigin = OriginCaller;
    type MaxVotes = MaxVotes;
    type MaxProposals = MaxProposals;
    type WeightInfo = weights::pallet_democracy::WeightInfo<Runtime>;
}

/// Splits fees 80/20 between treasury and block author.
pub type NegativeImbalance<T> = <balances::Module<T> as Currency<<T as frame_system::Config>::AccountId>>::NegativeImbalance;

/// Splits fees 80/20 between treasury and block author.
pub type DealWithFees = SplitTwoWays<
    Balance,
    NegativeImbalance<Runtime>,
    _4, Treasury,   // 4 parts (80%) goes to the treasury.
    _1, ToAuthor<Runtime>,   // 1 part (20%) goes to the block author.
>;

impl balances::Config for Runtime {
    type Balance = Balance;
    type DustRemoval = ();
    type Event = Event;
    type ExistentialDeposit = ExistentialDeposit;
    type AccountStore = System;
    type WeightInfo = weights::pallet_balances::WeightInfo<Runtime>;
    type MaxLocks = MaxLocks;
}

impl candy::Config for Runtime {
    type Event = Event;
    type Balance = Balance;
}

parameter_types! {
	pub Prefix: &'static [u8] = b"Pay CRUs to the Crust account:";
}

impl claims::Config for Runtime {
    type Event = Event;
    type Currency = Balances;
    type Prefix = Prefix;
}

// TODO: better way to deal with fee(s)
parameter_types! {
    pub const TransactionBaseFee: Balance = MILLICENTS / 100;
    pub const TransactionByteFee: Balance = MILLICENTS / 100;
    pub const TargetBlockFullness: Perquintill = Perquintill::from_percent(25);
	pub AdjustmentVariable: Multiplier = Multiplier::saturating_from_rational(1, 100_000);
	pub MinimumMultiplier: Multiplier = Multiplier::saturating_from_rational(1, 1_000_000_000u128);
}

impl pallet_transaction_payment::Config for Runtime {
    type OnChargeTransaction = CurrencyAdapter<Balances, DealWithFees>;
    type TransactionByteFee = TransactionByteFee;
    type WeightToFee = IdentityFee<Balance>;
    type FeeMultiplierUpdate =
    TargetedFeeAdjustment<Self, TargetBlockFullness, AdjustmentVariable, MinimumMultiplier>;
}

impl pallet_sudo::Config for Runtime {
    type Event = Event;
    type Call = Call;
}

parameter_types! {
    pub const PunishmentSlots: u32 = 1;
    pub const MaxGroupSize: u32 = 100;
}

impl swork::Config for Runtime {
    type Currency = Balances;
    type Event = Event;
    type PunishmentSlots = PunishmentSlots;
    type Works = Staking;
    type MarketInterface = Market;
    type MaxGroupSize = MaxGroupSize;
    type WeightInfo = swork::weight::WeightInfo<Runtime>;
}

parameter_types! {
    /// Unit is pico
    pub const MarketModuleId: ModuleId = ModuleId(*b"crmarket");
<<<<<<< HEAD
    pub const FileDuration: BlockNumber = 15 * MINUTES;
    pub const InitialReplica: u32 = 2;
    pub const FileBaseFee: Balance = CENTS / 20;  // roughly equal to 1RMB / month
    pub const FileInitPrice: Balance = CENTS / 10; // Need align with FileDuration and InitialReplica
    pub const ClaimLimit: u32 = 1000;
    pub const StorageReferenceRatio: (u128, u128) = (1, 2); // 25/100 = 25%
    pub StorageIncreaseRatio: Perbill = Perbill::from_rational_approximation(1u64, 2);
    pub StorageDecreaseRatio: Perbill = Perbill::from_rational_approximation(1u64, 2);
=======
    pub const FileDuration: BlockNumber = 15 * DAYS;
    pub const InitialReplica: u32 = 4;
    pub const FileBaseFee: Balance = MILLICENTS * 2;
    pub const FileInitPrice: Balance = MILLICENTS / 1000; // Need align with FileDuration and InitialReplica
    pub const StorageReferenceRatio: (u128, u128) = (25, 100); // 25/100 = 25%
    pub StorageIncreaseRatio: Perbill = Perbill::from_rational_approximation(1u64, 10000);
    pub StorageDecreaseRatio: Perbill = Perbill::from_rational_approximation(5u64, 10000);
>>>>>>> 18fa9678
    pub const StakingRatio: Perbill = Perbill::from_percent(80);
    pub const TaxRatio: Perbill = Perbill::from_percent(10);
    pub const UsedTrashMaxSize: u128 = 500_000;
    pub const MaximumFileSize: u64 = 137_438_953_472; // 128G = 128 * 1024 * 1024 * 1024
}

impl market::Config for Runtime {
    /// The market's module id, used for deriving its sovereign account ID.
    type ModuleId = MarketModuleId;
    type Currency = Balances;
    type CurrencyToBalance = CurrencyToVoteHandler;
    type SworkerInterface = Swork;
    type Event = Event;
    type FileDuration = FileDuration;
    type InitialReplica = InitialReplica;
    type FileBaseFee = FileBaseFee;
    type FileInitPrice = FileInitPrice;
    type StorageReferenceRatio = StorageReferenceRatio;
    type StorageIncreaseRatio = StorageIncreaseRatio;
    type StorageDecreaseRatio = StorageDecreaseRatio;
    type StakingRatio = StakingRatio;
    type TaxRatio = TaxRatio;
    type UsedTrashMaxSize = UsedTrashMaxSize;
    type WeightInfo = market::weight::WeightInfo<Runtime>;
    type MaximumFileSize = MaximumFileSize;
}

construct_runtime! {
    pub enum Runtime where
        Block = Block,
        NodeBlock = opaque::Block,
        UncheckedExtrinsic = UncheckedExtrinsic
    {
        // Basic stuff; balances is uncallable initially.
        System: frame_system::{Module, Call, Storage, Config, Event<T>},
        RandomnessCollectiveFlip: pallet_randomness_collective_flip::{Module, Storage},

        // Must be before session
        Babe: pallet_babe::{Module, Call, Storage, Config, Inherent, ValidateUnsigned},

        Timestamp: pallet_timestamp::{Module, Call, Storage, Inherent},
        Indices: pallet_indices::{Module, Call, Storage, Config<T>, Event<T>},
        Balances: balances::{Module, Call, Storage, Config<T>, Event<T>},
        TransactionPayment: pallet_transaction_payment::{Module, Storage},

        // Consensus support
        Authorship: pallet_authorship::{Module, Call, Storage},
        Staking: staking::{Module, Call, Storage, Config<T>, Event<T>},
        Historical: session_historical::{Module},
        Session: pallet_session::{Module, Call, Storage, Event, Config<T>},
        Grandpa: pallet_grandpa::{Module, Call, Storage, Config, Event, ValidateUnsigned},
        ImOnline: pallet_im_online::{Module, Call, Storage, Event<T>, ValidateUnsigned, Config<T>},
        AuthorityDiscovery: pallet_authority_discovery::{Module, Call, Config},
        Offences: pallet_offences::{Module, Call, Storage, Event},

        // Governance stuff
        Bounties: pallet_bounties::{Module, Call, Storage, Event<T>},
		Tips: pallet_tips::{Module, Call, Storage, Event<T>},
        Treasury: pallet_treasury::{Module, Call, Storage, Config, Event<T>},
        Council: pallet_collective::<Instance1>::{Module, Call, Storage, Origin<T>, Event<T>, Config<T>},
        TechnicalCommittee: pallet_collective::<Instance2>::{Module, Call, Storage, Origin<T>, Event<T>, Config<T>},
        TechnicalMembership: pallet_membership::<Instance1>::{Module, Call, Storage, Event<T>, Config<T>},
        Democracy: pallet_democracy::{Module, Call, Storage, Config, Event<T>},
        Elections: pallet_elections_phragmen::{Module, Call, Storage, Event<T>, Config<T>},

        // System scheduler
        Scheduler: pallet_scheduler::{Module, Call, Storage, Event<T>},

        // Utility module
		Utility: pallet_utility::{Module, Call, Event},

		// Less simple identity module
		Identity: pallet_identity::{Module, Call, Storage, Event<T>},

        // Crust modules
        Swork: swork::{Module, Call, Storage, Event<T>, Config},
        Market: market::{Module, Call, Storage, Event<T>, Config},

        // Sudo. Last module. Usable initially, but removed once governance enabled.
        Sudo: pallet_sudo::{Module, Call, Storage, Config<T>, Event<T>},

        // Token candy and claims bridge
        Candy: candy::{Module, Call, Storage, Event<T>},
        Claims: claims::{Module, Call, Storage, Event<T>, ValidateUnsigned},
    }
}

/// The address format for describing accounts.
pub type Address = AccountId;
/// Block header type as expected by this runtime.
pub type Header = generic::Header<BlockNumber, BlakeTwo256>;
/// Block type as expected by this runtime.
pub type Block = generic::Block<Header, UncheckedExtrinsic>;
/// A Block signed with a Justification
pub type SignedBlock = generic::SignedBlock<Block>;
/// BlockId type as expected by this runtime.
pub type BlockId = generic::BlockId<Block>;
/// The SignedExtension to the basic transaction logic.
pub type SignedExtra = (
    frame_system::CheckSpecVersion<Runtime>,
    frame_system::CheckTxVersion<Runtime>,
    frame_system::CheckGenesis<Runtime>,
    frame_system::CheckEra<Runtime>,
    frame_system::CheckNonce<Runtime>,
    frame_system::CheckWeight<Runtime>,
    pallet_transaction_payment::ChargeTransactionPayment<Runtime>,
);
/// Unchecked extrinsic type as expected by this runtime.
pub type UncheckedExtrinsic = generic::UncheckedExtrinsic<Address, Call, Signature, SignedExtra>;
/// Extrinsic type that has already been checked.
pub type CheckedExtrinsic = generic::CheckedExtrinsic<AccountId, Index, SignedExtra>;
/// Executive: handles dispatch to the various modules.
pub type Executive = frame_executive::Executive<
    Runtime,
    Block,
    frame_system::ChainContext<Runtime>,
    Runtime,
    AllModules
>;

impl_runtime_apis! {
    impl sp_api::Core<Block> for Runtime {
        fn version() -> RuntimeVersion {
            VERSION
        }

        fn execute_block(block: Block) {
            Executive::execute_block(block)
        }

        fn initialize_block(header: &<Block as BlockT>::Header) {
            Executive::initialize_block(header)
        }
    }

    impl sp_api::Metadata<Block> for Runtime {
        fn metadata() -> OpaqueMetadata {
            Runtime::metadata().into()
        }
    }

    impl sp_block_builder::BlockBuilder<Block> for Runtime {
        fn apply_extrinsic(extrinsic: <Block as BlockT>::Extrinsic) -> ApplyExtrinsicResult {
            Executive::apply_extrinsic(extrinsic)
        }

        fn finalize_block() -> <Block as BlockT>::Header {
            Executive::finalize_block()
        }

        fn inherent_extrinsics(data: sp_inherents::InherentData) -> Vec<<Block as BlockT>::Extrinsic> {
            data.create_extrinsics()
        }

        fn check_inherents(
            block: Block,
            data: sp_inherents::InherentData,
        ) -> sp_inherents::CheckInherentsResult {
            data.check_extrinsics(&block)
        }

        fn random_seed() -> <Block as BlockT>::Hash {
            RandomnessCollectiveFlip::random_seed()
        }
    }

    impl sp_transaction_pool::runtime_api::TaggedTransactionQueue<Block> for Runtime {
        fn validate_transaction(
            source: TransactionSource,
            tx: <Block as BlockT>::Extrinsic) -> TransactionValidity {
            Executive::validate_transaction(source, tx)
        }
    }
    
    impl sp_offchain::OffchainWorkerApi<Block> for Runtime {
        fn offchain_worker(header: &<Block as BlockT>::Header) {
            Executive::offchain_worker(header)
        }
    }

    impl babe_primitives::BabeApi<Block> for Runtime {
        fn configuration() -> babe_primitives::BabeGenesisConfiguration {
            // The choice of `c` parameter (where `1 - c` represents the
            // probability of a slot being empty), is done in accordance to the
            // slot duration and expected target block time, for safely
            // resisting network delays of maximum two seconds.
            // <https://research.web3.foundation/en/latest/polkadot/BABE/Babe/#6-practical-results>
            babe_primitives::BabeGenesisConfiguration {
                slot_duration: Babe::slot_duration(),
                epoch_length: EpochDuration::get(),
                c: PRIMARY_PROBABILITY,
                genesis_authorities: Babe::authorities(),
                randomness: Babe::randomness(),
                allowed_slots: babe_primitives::AllowedSlots::PrimaryAndSecondaryPlainSlots
            }
        }

        fn current_epoch_start() -> babe_primitives::SlotNumber {
            Babe::current_epoch_start()
        }

        fn generate_key_ownership_proof(
            _slot_number: babe_primitives::SlotNumber,
            authority_id: babe_primitives::AuthorityId,
        ) -> Option<babe_primitives::OpaqueKeyOwnershipProof> {
            use codec::Encode;

            Historical::prove((babe_primitives::KEY_TYPE, authority_id))
                .map(|p| p.encode())
                .map(babe_primitives::OpaqueKeyOwnershipProof::new)
        }

        fn submit_report_equivocation_unsigned_extrinsic(
            equivocation_proof: babe_primitives::EquivocationProof<<Block as BlockT>::Header>,
            key_owner_proof: babe_primitives::OpaqueKeyOwnershipProof,
        ) -> Option<()> {
            let key_owner_proof = key_owner_proof.decode()?;

            Babe::submit_unsigned_equivocation_report(
                equivocation_proof,
                key_owner_proof,
            )
        }
    }

    impl fg_primitives::GrandpaApi<Block> for Runtime {
        fn grandpa_authorities() -> GrandpaAuthorityList {
            Grandpa::grandpa_authorities()
        }

        fn submit_report_equivocation_unsigned_extrinsic(
            equivocation_proof: fg_primitives::EquivocationProof<
                <Block as BlockT>::Hash,
                sp_runtime::traits::NumberFor<Block>
            >,
            key_owner_proof: fg_primitives::OpaqueKeyOwnershipProof,
        ) -> Option<()> {
            let key_owner_proof = key_owner_proof.decode()?;

            Grandpa::submit_unsigned_equivocation_report(
                equivocation_proof,
                key_owner_proof
            )
        }

        fn generate_key_ownership_proof(
            _set_id: fg_primitives::SetId,
            authority_id: fg_primitives::AuthorityId,
        ) -> Option<fg_primitives::OpaqueKeyOwnershipProof> {
            use codec::Encode;

            Historical::prove((fg_primitives::KEY_TYPE, authority_id))
                .map(|p| p.encode())
                .map(fg_primitives::OpaqueKeyOwnershipProof::new)
        }
    }

    impl authority_discovery_primitives::AuthorityDiscoveryApi<Block> for Runtime {
        fn authorities() -> Vec<AuthorityDiscoveryId> {
            AuthorityDiscovery::authorities()
        }
    }

    impl sp_session::SessionKeys<Block> for Runtime {
        fn generate_session_keys(seed: Option<Vec<u8>>) -> Vec<u8> {
            SessionKeys::generate(seed)
        }

        fn decode_session_keys(
            encoded: Vec<u8>,
        ) -> Option<Vec<(Vec<u8>, sp_core::crypto::KeyTypeId)>> {
            SessionKeys::decode_into_raw_public_keys(&encoded)
        }
    }

    impl frame_system_rpc_runtime_api::AccountNonceApi<Block, AccountId, Index> for Runtime {
        fn account_nonce(account: AccountId) -> Index {
            System::account_nonce(account)
        }
    }

    impl pallet_transaction_payment_rpc_runtime_api::TransactionPaymentApi<
        Block,
        Balance,
    > for Runtime {
        fn query_info(
            uxt: <Block as BlockT>::Extrinsic,
            len: u32
        ) -> pallet_transaction_payment_rpc_runtime_api::RuntimeDispatchInfo<Balance> {
			TransactionPayment::query_info(uxt, len)
		}
    }

    #[cfg(feature = "runtime-benchmarks")]
    impl frame_benchmarking::Benchmark<Block> for Runtime {
        fn dispatch_benchmark(
            config: frame_benchmarking::BenchmarkConfig
		) -> Result<Vec<frame_benchmarking::BenchmarkBatch>, sp_runtime::RuntimeString> {
            use frame_benchmarking::{BenchmarkBatch, add_benchmark, Benchmarking, TrackedStorageKey};
            // Trying to add benchmarks directly to the Session Pallet caused cyclic dependency issues.
            // To get around that, we separated the Session benchmarks into its own crate, which is why
            // we need these two lines below.
            use frame_system_benchmarking::Module as SystemBench;
            use swork_benchmarking::Module as SworkBench;

            impl frame_system_benchmarking::Config for Runtime {}
            impl swork_benchmarking::Config for Runtime {}
            let whitelist: Vec<TrackedStorageKey> = vec![];
            let mut batches = Vec::<BenchmarkBatch>::new();
            let params = (&config, &whitelist);
            add_benchmark!(params, batches, balances, Balances);
            add_benchmark!(params, batches, system, SystemBench::<Runtime>);
            add_benchmark!(params, batches, staking, Staking);
            add_benchmark!(params, batches, market, Market);
            add_benchmark!(params, batches, swork, SworkBench::<Runtime>);

            if batches.is_empty() { return Err("Benchmark not found for this pallet.".into()) }
            Ok(batches)
        }
    }
}<|MERGE_RESOLUTION|>--- conflicted
+++ resolved
@@ -728,24 +728,13 @@
 parameter_types! {
     /// Unit is pico
     pub const MarketModuleId: ModuleId = ModuleId(*b"crmarket");
-<<<<<<< HEAD
     pub const FileDuration: BlockNumber = 15 * MINUTES;
     pub const InitialReplica: u32 = 2;
     pub const FileBaseFee: Balance = CENTS / 20;  // roughly equal to 1RMB / month
     pub const FileInitPrice: Balance = CENTS / 10; // Need align with FileDuration and InitialReplica
-    pub const ClaimLimit: u32 = 1000;
     pub const StorageReferenceRatio: (u128, u128) = (1, 2); // 25/100 = 25%
     pub StorageIncreaseRatio: Perbill = Perbill::from_rational_approximation(1u64, 2);
     pub StorageDecreaseRatio: Perbill = Perbill::from_rational_approximation(1u64, 2);
-=======
-    pub const FileDuration: BlockNumber = 15 * DAYS;
-    pub const InitialReplica: u32 = 4;
-    pub const FileBaseFee: Balance = MILLICENTS * 2;
-    pub const FileInitPrice: Balance = MILLICENTS / 1000; // Need align with FileDuration and InitialReplica
-    pub const StorageReferenceRatio: (u128, u128) = (25, 100); // 25/100 = 25%
-    pub StorageIncreaseRatio: Perbill = Perbill::from_rational_approximation(1u64, 10000);
-    pub StorageDecreaseRatio: Perbill = Perbill::from_rational_approximation(5u64, 10000);
->>>>>>> 18fa9678
     pub const StakingRatio: Perbill = Perbill::from_percent(80);
     pub const TaxRatio: Perbill = Perbill::from_percent(10);
     pub const UsedTrashMaxSize: u128 = 500_000;
